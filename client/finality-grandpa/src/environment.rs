// Copyright 2018-2019 Parity Technologies (UK) Ltd.
// This file is part of Substrate.

// Substrate is free software: you can redistribute it and/or modify
// it under the terms of the GNU General Public License as published by
// the Free Software Foundation, either version 3 of the License, or
// (at your option) any later version.

// Substrate is distributed in the hope that it will be useful,
// but WITHOUT ANY WARRANTY; without even the implied warranty of
// MERCHANTABILITY or FITNESS FOR A PARTICULAR PURPOSE.  See the
// GNU General Public License for more details.

// You should have received a copy of the GNU General Public License
// along with Substrate.  If not, see <http://www.gnu.org/licenses/>.

use std::collections::BTreeMap;
use std::iter::FromIterator;
use std::sync::Arc;
use std::time::Duration;

use log::{debug, warn, info};
use codec::{Decode, Encode};
use futures::prelude::*;
<<<<<<< HEAD
use wasm_timer::{Delay, Instant};
=======
use futures03::future::{FutureExt as _, TryFutureExt as _};
use futures_timer::Delay;
>>>>>>> e73aac30
use parking_lot::RwLock;
use sp_blockchain::{HeaderBackend, Error as ClientError};

use client_api::{
	BlockchainEvents,
	backend::{Backend},
	Finalizer,
	call_executor::CallExecutor,
	utils::is_descendent_of,
};
use client::{
	apply_aux, Client,
};
use grandpa::{
	BlockNumberOps, Equivocation, Error as GrandpaError, round::State as RoundState,
	voter, voter_set::VoterSet,
};
use primitives::{Blake2Hasher, H256, Pair};
use sp_runtime::generic::BlockId;
use sp_runtime::traits::{
	Block as BlockT, Header as HeaderT, NumberFor, One, Zero,
};
use sc_telemetry::{telemetry, CONSENSUS_INFO};

use crate::{
	CommandOrError, Commit, Config, Error, Precommit, Prevote,
	PrimaryPropose, SignedMessage, NewAuthoritySet, VoterCommand,
};

use consensus_common::SelectChain;

use crate::authorities::{AuthoritySet, SharedAuthoritySet};
use crate::consensus_changes::SharedConsensusChanges;
use crate::justification::GrandpaJustification;
use crate::until_imported::UntilVoteTargetImported;
use crate::voting_rule::VotingRule;
use fg_primitives::{AuthorityId, AuthoritySignature, SetId, RoundNumber};

type HistoricalVotes<Block> = grandpa::HistoricalVotes<
	<Block as BlockT>::Hash,
	NumberFor<Block>,
	AuthoritySignature,
	AuthorityId,
>;

/// Data about a completed round. The set of votes that is stored must be
/// minimal, i.e. at most one equivocation is stored per voter.
#[derive(Debug, Clone, Decode, Encode, PartialEq)]
pub struct CompletedRound<Block: BlockT> {
	/// The round number.
	pub number: RoundNumber,
	/// The round state (prevote ghost, estimate, finalized, etc.)
	pub state: RoundState<Block::Hash, NumberFor<Block>>,
	/// The target block base used for voting in the round.
	pub base: (Block::Hash, NumberFor<Block>),
	/// All the votes observed in the round.
	pub votes: Vec<SignedMessage<Block>>,
}

// Data about last completed rounds within a single voter set. Stores
// NUM_LAST_COMPLETED_ROUNDS and always contains data about at least one round
// (genesis).
#[derive(Debug, Clone, PartialEq)]
pub struct CompletedRounds<Block: BlockT> {
	rounds: Vec<CompletedRound<Block>>,
	set_id: SetId,
	voters: Vec<AuthorityId>,
}

// NOTE: the current strategy for persisting completed rounds is very naive
// (update everything) and we also rely on cloning to do atomic updates,
// therefore this value should be kept small for now.
const NUM_LAST_COMPLETED_ROUNDS: usize = 2;

impl<Block: BlockT> Encode for CompletedRounds<Block> {
	fn encode(&self) -> Vec<u8> {
		let v = Vec::from_iter(&self.rounds);
		(&v, &self.set_id, &self.voters).encode()
	}
}

impl<Block: BlockT> codec::EncodeLike for CompletedRounds<Block> {}

impl<Block: BlockT> Decode for CompletedRounds<Block> {
	fn decode<I: codec::Input>(value: &mut I) -> Result<Self, codec::Error> {
		<(Vec<CompletedRound<Block>>, SetId, Vec<AuthorityId>)>::decode(value)
			.map(|(rounds, set_id, voters)| CompletedRounds {
				rounds: rounds.into(),
				set_id,
				voters,
			})
	}
}

impl<Block: BlockT> CompletedRounds<Block> {
	/// Create a new completed rounds tracker with NUM_LAST_COMPLETED_ROUNDS capacity.
	pub(crate) fn new(
		genesis: CompletedRound<Block>,
		set_id: SetId,
		voters: &AuthoritySet<Block::Hash, NumberFor<Block>>,
	)
		-> CompletedRounds<Block>
	{
		let mut rounds = Vec::with_capacity(NUM_LAST_COMPLETED_ROUNDS);
		rounds.push(genesis);

		let voters = voters.current().1.iter().map(|(a, _)| a.clone()).collect();
		CompletedRounds { rounds, set_id, voters }
	}

	/// Get the set-id and voter set of the completed rounds.
	pub fn set_info(&self) -> (SetId, &[AuthorityId]) {
		(self.set_id, &self.voters[..])
	}

	/// Iterate over all completed rounds.
	pub fn iter(&self) -> impl Iterator<Item=&CompletedRound<Block>> {
		self.rounds.iter().rev()
	}

	/// Returns the last (latest) completed round.
	pub fn last(&self) -> &CompletedRound<Block> {
		self.rounds.first()
			.expect("inner is never empty; always contains at least genesis; qed")
	}

	/// Push a new completed round, oldest round is evicted if number of rounds
	/// is higher than `NUM_LAST_COMPLETED_ROUNDS`.
	pub fn push(&mut self, completed_round: CompletedRound<Block>) {
		use std::cmp::Reverse;

		match self.rounds.binary_search_by_key(
			&Reverse(completed_round.number),
			|completed_round| Reverse(completed_round.number),
		) {
			Ok(idx) => self.rounds[idx] = completed_round,
			Err(idx) => self.rounds.insert(idx, completed_round),
		};

		if self.rounds.len() > NUM_LAST_COMPLETED_ROUNDS {
			self.rounds.pop();
		}
	}
}

/// A map with voter status information for currently live rounds,
/// which votes have we cast and what are they.
pub type CurrentRounds<Block> = BTreeMap<RoundNumber, HasVoted<Block>>;

/// The state of the current voter set, whether it is currently active or not
/// and information related to the previously completed rounds. Current round
/// voting status is used when restarting the voter, i.e. it will re-use the
/// previous votes for a given round if appropriate (same round and same local
/// key).
#[derive(Debug, Decode, Encode, PartialEq)]
pub enum VoterSetState<Block: BlockT> {
	/// The voter is live, i.e. participating in rounds.
	Live {
		/// The previously completed rounds.
		completed_rounds: CompletedRounds<Block>,
		/// Voter status for the currently live rounds.
		current_rounds: CurrentRounds<Block>,
	},
	/// The voter is paused, i.e. not casting or importing any votes.
	Paused {
		/// The previously completed rounds.
		completed_rounds: CompletedRounds<Block>,
	},
}

impl<Block: BlockT> VoterSetState<Block> {
	/// Create a new live VoterSetState with round 0 as a completed round using
	/// the given genesis state and the given authorities. Round 1 is added as a
	/// current round (with state `HasVoted::No`).
	pub(crate) fn live(
		set_id: SetId,
		authority_set: &AuthoritySet<Block::Hash, NumberFor<Block>>,
		genesis_state: (Block::Hash, NumberFor<Block>),
	) -> VoterSetState<Block> {
		let state = RoundState::genesis((genesis_state.0, genesis_state.1));
		let completed_rounds = CompletedRounds::new(
			CompletedRound {
				number: 0,
				state,
				base: (genesis_state.0, genesis_state.1),
				votes: Vec::new(),
			},
			set_id,
			authority_set,
		);

		let mut current_rounds = CurrentRounds::new();
		current_rounds.insert(1, HasVoted::No);

		VoterSetState::Live {
			completed_rounds,
			current_rounds,
		}
	}

	/// Returns the last completed rounds.
	pub(crate) fn completed_rounds(&self) -> CompletedRounds<Block> {
		match self {
			VoterSetState::Live { completed_rounds, .. } =>
				completed_rounds.clone(),
			VoterSetState::Paused { completed_rounds } =>
				completed_rounds.clone(),
		}
	}

	/// Returns the last completed round.
	pub(crate) fn last_completed_round(&self) -> CompletedRound<Block> {
		match self {
			VoterSetState::Live { completed_rounds, .. } =>
				completed_rounds.last().clone(),
			VoterSetState::Paused { completed_rounds } =>
				completed_rounds.last().clone(),
		}
	}

	/// Returns the voter set state validating that it includes the given round
	/// in current rounds and that the voter isn't paused.
	pub fn with_current_round(&self, round: RoundNumber)
		-> Result<(&CompletedRounds<Block>, &CurrentRounds<Block>), Error>
	{
		if let VoterSetState::Live { completed_rounds, current_rounds } = self {
			if current_rounds.contains_key(&round) {
				return Ok((completed_rounds, current_rounds));
			} else {
				let msg = "Voter acting on a live round we are not tracking.";
				return Err(Error::Safety(msg.to_string()));
			}
		} else {
			let msg = "Voter acting while in paused state.";
			return Err(Error::Safety(msg.to_string()));
		}
	}
}

/// Whether we've voted already during a prior run of the program.
#[derive(Clone, Debug, Decode, Encode, PartialEq)]
pub enum HasVoted<Block: BlockT> {
	/// Has not voted already in this round.
	No,
	/// Has voted in this round.
	Yes(AuthorityId, Vote<Block>),
}

/// The votes cast by this voter already during a prior run of the program.
#[derive(Debug, Clone, Decode, Encode, PartialEq)]
pub enum Vote<Block: BlockT> {
	/// Has cast a proposal.
	Propose(PrimaryPropose<Block>),
	/// Has cast a prevote.
	Prevote(Option<PrimaryPropose<Block>>, Prevote<Block>),
	/// Has cast a precommit (implies prevote.)
	Precommit(Option<PrimaryPropose<Block>>, Prevote<Block>, Precommit<Block>),
}

impl<Block: BlockT> HasVoted<Block> {
	/// Returns the proposal we should vote with (if any.)
	pub fn propose(&self) -> Option<&PrimaryPropose<Block>> {
		match self {
			HasVoted::Yes(_, Vote::Propose(propose)) =>
				Some(propose),
			HasVoted::Yes(_, Vote::Prevote(propose, _)) | HasVoted::Yes(_, Vote::Precommit(propose, _, _)) =>
				propose.as_ref(),
			_ => None,
		}
	}

	/// Returns the prevote we should vote with (if any.)
	pub fn prevote(&self) -> Option<&Prevote<Block>> {
		match self {
			HasVoted::Yes(_, Vote::Prevote(_, prevote)) | HasVoted::Yes(_, Vote::Precommit(_, prevote, _)) =>
				Some(prevote),
			_ => None,
		}
	}

	/// Returns the precommit we should vote with (if any.)
	pub fn precommit(&self) -> Option<&Precommit<Block>> {
		match self {
			HasVoted::Yes(_, Vote::Precommit(_, _, precommit)) =>
				Some(precommit),
			_ => None,
		}
	}

	/// Returns true if the voter can still propose, false otherwise.
	pub fn can_propose(&self) -> bool {
		self.propose().is_none()
	}

	/// Returns true if the voter can still prevote, false otherwise.
	pub fn can_prevote(&self) -> bool {
		self.prevote().is_none()
	}

	/// Returns true if the voter can still precommit, false otherwise.
	pub fn can_precommit(&self) -> bool {
		self.precommit().is_none()
	}
}

/// A voter set state meant to be shared safely across multiple owners.
#[derive(Clone)]
pub struct SharedVoterSetState<Block: BlockT> {
	inner: Arc<RwLock<VoterSetState<Block>>>,
}

impl<Block: BlockT> From<VoterSetState<Block>> for SharedVoterSetState<Block> {
	fn from(set_state: VoterSetState<Block>) -> Self {
		SharedVoterSetState::new(set_state)
	}
}

impl<Block: BlockT> SharedVoterSetState<Block> {
	/// Create a new shared voter set tracker with the given state.
	pub(crate) fn new(state: VoterSetState<Block>) -> Self {
		SharedVoterSetState { inner: Arc::new(RwLock::new(state)) }
	}

	/// Read the inner voter set state.
	pub(crate) fn read(&self) -> parking_lot::RwLockReadGuard<VoterSetState<Block>> {
		self.inner.read()
	}

	/// Return vote status information for the current round.
	pub(crate) fn has_voted(&self, round: RoundNumber) -> HasVoted<Block> {
		match &*self.inner.read() {
			VoterSetState::Live { current_rounds, .. } => {
				current_rounds.get(&round).and_then(|has_voted| match has_voted {
					HasVoted::Yes(id, vote) =>
						Some(HasVoted::Yes(id.clone(), vote.clone())),
					_ => None,
				})
				.unwrap_or(HasVoted::No)
			},
			_ => HasVoted::No,
		}
	}

	// NOTE: not exposed outside of this module intentionally.
	fn with<F, R>(&self, f: F) -> R
		where F: FnOnce(&mut VoterSetState<Block>) -> R
	{
		f(&mut *self.inner.write())
	}
}

/// The environment we run GRANDPA in.
pub(crate) struct Environment<B, E, Block: BlockT,  RA, SC, VR> {
	pub(crate) client: Arc<Client<B, E, Block, RA>>,
	pub(crate) select_chain: SC,
	pub(crate) voters: Arc<VoterSet<AuthorityId>>,
	pub(crate) config: Config,
	pub(crate) authority_set: SharedAuthoritySet<Block::Hash, NumberFor<Block>>,
	pub(crate) consensus_changes: SharedConsensusChanges<Block::Hash, NumberFor<Block>>,
	pub(crate) network: crate::communication::NetworkBridge<Block>,
	pub(crate) set_id: SetId,
	pub(crate) voter_set_state: SharedVoterSetState<Block>,
	pub(crate) voting_rule: VR,
}

impl<B, E, Block: BlockT, RA, SC, VR> Environment<B, E, Block, RA, SC, VR> {
	/// Updates the voter set state using the given closure. The write lock is
	/// held during evaluation of the closure and the environment's voter set
	/// state is set to its result if successful.
	pub(crate) fn update_voter_set_state<F>(&self, f: F) -> Result<(), Error> where
		F: FnOnce(&VoterSetState<Block>) -> Result<Option<VoterSetState<Block>>, Error>
	{
		self.voter_set_state.with(|voter_set_state| {
			if let Some(set_state) = f(&voter_set_state)? {
				*voter_set_state = set_state;
			}
			Ok(())
		})
	}
}

impl<Block: BlockT<Hash=H256>, B, E, RA, SC, VR>
	grandpa::Chain<Block::Hash, NumberFor<Block>>
for Environment<B, E, Block, RA, SC, VR>
where
	Block: 'static,
	B: Backend<Block, Blake2Hasher> + 'static,
	E: CallExecutor<Block, Blake2Hasher> + Send + Sync + 'static,
	SC: SelectChain<Block> + 'static,
	VR: VotingRule<Block, Client<B, E, Block, RA>>,
	RA: Send + Sync,
	NumberFor<Block>: BlockNumberOps,
{
	fn ancestry(&self, base: Block::Hash, block: Block::Hash) -> Result<Vec<Block::Hash>, GrandpaError> {
		ancestry(&self.client, base, block)
	}

	fn best_chain_containing(&self, block: Block::Hash) -> Option<(Block::Hash, NumberFor<Block>)> {
		// NOTE: when we finalize an authority set change through the sync protocol the voter is
		//       signaled asynchronously. therefore the voter could still vote in the next round
		//       before activating the new set. the `authority_set` is updated immediately thus we
		//       restrict the voter based on that.
		if self.set_id != self.authority_set.inner().read().current().0 {
			return None;
		}

		// we refuse to vote beyond the current limit number where transitions are scheduled to
		// occur.
		// once blocks are finalized that make that transition irrelevant or activate it,
		// we will proceed onwards. most of the time there will be no pending transition.
		let limit = self.authority_set.current_limit();
		debug!(target: "afg", "Finding best chain containing block {:?} with number limit {:?}", block, limit);

		match self.select_chain.finality_target(block, None) {
			Ok(Some(best_hash)) => {
				let base_header = self.client.header(&BlockId::Hash(block)).ok()?
					.expect("Header known to exist after `best_containing` call; qed");

				if let Some(limit) = limit {
					// this is a rare case which might cause issues,
					// might be better to return the header itself.
					if *base_header.number() > limit {
						debug!(target: "afg", "Encountered error finding best chain containing {:?} with limit {:?}: target block is after limit",
							block,
							limit,
						);
						return None;
					}
				}

				let best_header = self.client.header(&BlockId::Hash(best_hash)).ok()?
					.expect("Header known to exist after `best_containing` call; qed");

				// check if our vote is currently being limited due to a pending change
				let limit = limit.filter(|limit| limit < best_header.number());
				let target;

				let target_header = if let Some(target_number) = limit {
					let mut target_header = best_header.clone();

					// walk backwards until we find the target block
					loop {
						if *target_header.number() < target_number {
							unreachable!(
								"we are traversing backwards from a known block; \
								 blocks are stored contiguously; \
								 qed"
							);
						}

						if *target_header.number() == target_number {
							break;
						}

						target_header = self.client.header(&BlockId::Hash(*target_header.parent_hash())).ok()?
							.expect("Header known to exist after `best_containing` call; qed");
					}

					target = target_header;
					&target
				} else {
					// otherwise just use the given best as the target
					&best_header
				};

				// restrict vote according to the given voting rule, if the
				// voting rule doesn't restrict the vote then we keep the
				// previous target.
				//
				// note that we pass the original `best_header`, i.e. before the
				// authority set limit filter, which can be considered a
				// mandatory/implicit voting rule.
				//
				// we also make sure that the restricted vote is higher than the
				// round base (i.e. last finalized), otherwise the value
				// returned by the given voting rule is ignored and the original
				// target is used instead.
				self.voting_rule
					.restrict_vote(&*self.client, &base_header, &best_header, target_header)
					.filter(|(_, restricted_number)| {
						// we can only restrict votes within the interval [base, target]
						restricted_number >= base_header.number() &&
							restricted_number < target_header.number()
					})
					.or(Some((target_header.hash(), *target_header.number())))
			},
			Ok(None) => {
				debug!(target: "afg", "Encountered error finding best chain containing {:?}: couldn't find target block", block);
				None
			}
			Err(e) => {
				debug!(target: "afg", "Encountered error finding best chain containing {:?}: {:?}", block, e);
				None
			}
		}
	}
}


pub(crate) fn ancestry<B, Block: BlockT<Hash=H256>, E, RA>(
	client: &Client<B, E, Block, RA>,
	base: Block::Hash,
	block: Block::Hash,
) -> Result<Vec<Block::Hash>, GrandpaError> where
	B: Backend<Block, Blake2Hasher>,
	E: CallExecutor<Block, Blake2Hasher>,
{
	if base == block { return Err(GrandpaError::NotDescendent) }

	let tree_route_res = sp_blockchain::tree_route(client, block, base);

	let tree_route = match tree_route_res {
		Ok(tree_route) => tree_route,
		Err(e) => {
			debug!(target: "afg", "Encountered error computing ancestry between block {:?} and base {:?}: {:?}",
				   block, base, e);

			return Err(GrandpaError::NotDescendent);
		}
	};

	if tree_route.common_block().hash != base {
		return Err(GrandpaError::NotDescendent);
	}

	// skip one because our ancestry is meant to start from the parent of `block`,
	// and `tree_route` includes it.
	Ok(tree_route.retracted().iter().skip(1).map(|e| e.hash).collect())
}

impl<B, E, Block: BlockT<Hash=H256>, RA, SC, VR>
	voter::Environment<Block::Hash, NumberFor<Block>>
for Environment<B, E, Block, RA, SC, VR>
where
	Block: 'static,
	B: Backend<Block, Blake2Hasher> + 'static,
	E: CallExecutor<Block, Blake2Hasher> + 'static + Send + Sync,
	RA: 'static + Send + Sync,
	SC: SelectChain<Block> + 'static,
	VR: VotingRule<Block, Client<B, E, Block, RA>>,
	NumberFor<Block>: BlockNumberOps,
{
	type Timer = Box<dyn Future<Item = (), Error = Self::Error> + Send>;
	type Id = AuthorityId;
	type Signature = AuthoritySignature;

	// regular round message streams
	type In = Box<dyn Stream<
		Item = ::grandpa::SignedMessage<Block::Hash, NumberFor<Block>, Self::Signature, Self::Id>,
		Error = Self::Error,
	> + Send>;
	type Out = Box<dyn Sink<
		SinkItem = ::grandpa::Message<Block::Hash, NumberFor<Block>>,
		SinkError = Self::Error,
	> + Send>;

	type Error = CommandOrError<Block::Hash, NumberFor<Block>>;

	fn round_data(
		&self,
		round: RoundNumber,
	) -> voter::RoundData<Self::Id, Self::Timer, Self::In, Self::Out> {
		let prevote_timer = Delay::new(self.config.gossip_duration * 2);
		let precommit_timer = Delay::new(self.config.gossip_duration * 4);

		let local_key = crate::is_voter(&self.voters, &self.config.keystore);

		let has_voted = match self.voter_set_state.has_voted(round) {
			HasVoted::Yes(id, vote) => {
				if local_key.as_ref().map(|k| k.public() == id).unwrap_or(false) {
					HasVoted::Yes(id, vote)
				} else {
					HasVoted::No
				}
			},
			HasVoted::No => HasVoted::No,
		};

		let (incoming, outgoing) = self.network.round_communication(
			crate::communication::Round(round),
			crate::communication::SetId(self.set_id),
			self.voters.clone(),
			local_key.clone(),
			has_voted,
		);

		// schedule incoming messages from the network to be held until
		// corresponding blocks are imported.
		let incoming = Box::new(UntilVoteTargetImported::new(
			self.client.import_notification_stream(),
			self.network.clone(),
			self.client.clone(),
			incoming,
			"round",
		).map_err(Into::into));

		// schedule network message cleanup when sink drops.
		let outgoing = Box::new(outgoing.sink_map_err(Into::into));

		voter::RoundData {
			voter_id: local_key.map(|pair| pair.public()),
			prevote_timer: Box::new(prevote_timer.map(Ok).compat()),
			precommit_timer: Box::new(precommit_timer.map(Ok).compat()),
			incoming,
			outgoing,
		}
	}

	fn proposed(&self, round: RoundNumber, propose: PrimaryPropose<Block>) -> Result<(), Self::Error> {
		let local_id = crate::is_voter(&self.voters, &self.config.keystore);

		let local_id = match local_id {
			Some(id) => id.public(),
			None => return Ok(()),
		};

		self.update_voter_set_state(|voter_set_state| {
			let (completed_rounds, current_rounds) = voter_set_state.with_current_round(round)?;
			let current_round = current_rounds.get(&round)
				.expect("checked in with_current_round that key exists; qed.");

			if !current_round.can_propose() {
				// we've already proposed in this round (in a previous run),
				// ignore the given vote and don't update the voter set
				// state
				return Ok(None);
			}

			let mut current_rounds = current_rounds.clone();
			let current_round = current_rounds.get_mut(&round)
				.expect("checked previously that key exists; qed.");

			*current_round = HasVoted::Yes(local_id, Vote::Propose(propose));

			let set_state = VoterSetState::<Block>::Live {
				completed_rounds: completed_rounds.clone(),
				current_rounds,
			};

			crate::aux_schema::write_voter_set_state(&*self.client, &set_state)?;

			Ok(Some(set_state))
		})?;

		Ok(())
	}

	fn prevoted(&self, round: RoundNumber, prevote: Prevote<Block>) -> Result<(), Self::Error> {
		let local_id = crate::is_voter(&self.voters, &self.config.keystore);

		let local_id = match local_id {
			Some(id) => id.public(),
			None => return Ok(()),
		};

		self.update_voter_set_state(|voter_set_state| {
			let (completed_rounds, current_rounds) = voter_set_state.with_current_round(round)?;
			let current_round = current_rounds.get(&round)
				.expect("checked in with_current_round that key exists; qed.");

			if !current_round.can_prevote() {
				// we've already prevoted in this round (in a previous run),
				// ignore the given vote and don't update the voter set
				// state
				return Ok(None);
			}

			let propose = current_round.propose();

			let mut current_rounds = current_rounds.clone();
			let current_round = current_rounds.get_mut(&round)
				.expect("checked previously that key exists; qed.");

			*current_round = HasVoted::Yes(local_id, Vote::Prevote(propose.cloned(), prevote));

			let set_state = VoterSetState::<Block>::Live {
				completed_rounds: completed_rounds.clone(),
				current_rounds,
			};

			crate::aux_schema::write_voter_set_state(&*self.client, &set_state)?;

			Ok(Some(set_state))
		})?;

		Ok(())
	}

	fn precommitted(&self, round: RoundNumber, precommit: Precommit<Block>) -> Result<(), Self::Error> {
		let local_id = crate::is_voter(&self.voters, &self.config.keystore);

		let local_id = match local_id {
			Some(id) => id.public(),
			None => return Ok(()),
		};

		self.update_voter_set_state(|voter_set_state| {
			let (completed_rounds, current_rounds) = voter_set_state.with_current_round(round)?;
			let current_round = current_rounds.get(&round)
				.expect("checked in with_current_round that key exists; qed.");

			if !current_round.can_precommit() {
				// we've already precommitted in this round (in a previous run),
				// ignore the given vote and don't update the voter set
				// state
				return Ok(None);
			}

			let propose = current_round.propose();
			let prevote = match current_round {
				HasVoted::Yes(_, Vote::Prevote(_, prevote)) => prevote,
				_ => {
					let msg = "Voter precommitting before prevoting.";
					return Err(Error::Safety(msg.to_string()));
				},
			};

			let mut current_rounds = current_rounds.clone();
			let current_round = current_rounds.get_mut(&round)
				.expect("checked previously that key exists; qed.");

			*current_round = HasVoted::Yes(
				local_id,
				Vote::Precommit(propose.cloned(), prevote.clone(), precommit),
			);

			let set_state = VoterSetState::<Block>::Live {
				completed_rounds: completed_rounds.clone(),
				current_rounds,
			};

			crate::aux_schema::write_voter_set_state(&*self.client, &set_state)?;

			Ok(Some(set_state))
		})?;

		Ok(())
	}

	fn completed(
		&self,
		round: RoundNumber,
		state: RoundState<Block::Hash, NumberFor<Block>>,
		base: (Block::Hash, NumberFor<Block>),
		historical_votes: &HistoricalVotes<Block>,
	) -> Result<(), Self::Error> {
		debug!(
			target: "afg", "Voter {} completed round {} in set {}. Estimate = {:?}, Finalized in round = {:?}",
			self.config.name(),
			round,
			self.set_id,
			state.estimate.as_ref().map(|e| e.1),
			state.finalized.as_ref().map(|e| e.1),
		);

		self.update_voter_set_state(|voter_set_state| {
			// NOTE: we don't use `with_current_round` here, it is possible that
			// we are not currently tracking this round if it is a round we
			// caught up to.
			let (completed_rounds, current_rounds) =
				if let VoterSetState::Live { completed_rounds, current_rounds } = voter_set_state {
					(completed_rounds, current_rounds)
				} else {
					let msg = "Voter acting while in paused state.";
					return Err(Error::Safety(msg.to_string()));
				};

			let mut completed_rounds = completed_rounds.clone();

			// TODO: Future integration will store the prevote and precommit index. See #2611.
			let votes = historical_votes.seen().to_vec();

			completed_rounds.push(CompletedRound {
				number: round,
				state: state.clone(),
				base,
				votes,
			});

			// remove the round from live rounds and start tracking the next round
			let mut current_rounds = current_rounds.clone();
			current_rounds.remove(&round);
			current_rounds.insert(round + 1, HasVoted::No);

			let set_state = VoterSetState::<Block>::Live {
				completed_rounds,
				current_rounds,
			};

			crate::aux_schema::write_voter_set_state(&*self.client, &set_state)?;

			Ok(Some(set_state))
		})?;

		Ok(())
	}

	fn concluded(
		&self,
		round: RoundNumber,
		state: RoundState<Block::Hash, NumberFor<Block>>,
		_base: (Block::Hash, NumberFor<Block>),
		historical_votes: &HistoricalVotes<Block>,
	) -> Result<(), Self::Error> {
		debug!(
			target: "afg", "Voter {} concluded round {} in set {}. Estimate = {:?}, Finalized in round = {:?}",
			self.config.name(),
			round,
			self.set_id,
			state.estimate.as_ref().map(|e| e.1),
			state.finalized.as_ref().map(|e| e.1),
		);

		self.update_voter_set_state(|voter_set_state| {
			// NOTE: we don't use `with_current_round` here, because a concluded
			// round is completed and cannot be current.
			let (completed_rounds, current_rounds) =
				if let VoterSetState::Live { completed_rounds, current_rounds } = voter_set_state {
					(completed_rounds, current_rounds)
				} else {
					let msg = "Voter acting while in paused state.";
					return Err(Error::Safety(msg.to_string()));
				};

			let mut completed_rounds = completed_rounds.clone();

			if let Some(already_completed) = completed_rounds.rounds
				.iter_mut().find(|r| r.number == round)
			{
				let n_existing_votes = already_completed.votes.len();

				// the interface of Environment guarantees that the previous `historical_votes`
				// from `completable` is a prefix of what is passed to `concluded`.
				already_completed.votes.extend(
					historical_votes.seen().iter().skip(n_existing_votes).cloned()
				);
				already_completed.state = state;
				crate::aux_schema::write_concluded_round(&*self.client, &already_completed)?;
			}

			let set_state = VoterSetState::<Block>::Live {
				completed_rounds,
				current_rounds: current_rounds.clone(),
			};

			crate::aux_schema::write_voter_set_state(&*self.client, &set_state)?;

			Ok(Some(set_state))
		})?;

		Ok(())
	}

	fn finalize_block(
		&self,
		hash: Block::Hash,
		number: NumberFor<Block>,
		round: RoundNumber,
		commit: Commit<Block>,
	) -> Result<(), Self::Error> {
		finalize_block(
			&*self.client,
			&self.authority_set,
			&self.consensus_changes,
			Some(self.config.justification_period.into()),
			hash,
			number,
			(round, commit).into(),
		)
	}

	fn round_commit_timer(&self) -> Self::Timer {
		use rand::{thread_rng, Rng};

		//random between 0-1 seconds.
		let delay: u64 = thread_rng().gen_range(0, 1000);
		Box::new(Delay::new(Duration::from_millis(delay)).map(Ok).compat())
	}

	fn prevote_equivocation(
		&self,
		_round: RoundNumber,
		equivocation: ::grandpa::Equivocation<Self::Id, Prevote<Block>, Self::Signature>
	) {
		warn!(target: "afg", "Detected prevote equivocation in the finality worker: {:?}", equivocation);
		// nothing yet; this could craft misbehavior reports of some kind.
	}

	fn precommit_equivocation(
		&self,
		_round: RoundNumber,
		equivocation: Equivocation<Self::Id, Precommit<Block>, Self::Signature>
	) {
		warn!(target: "afg", "Detected precommit equivocation in the finality worker: {:?}", equivocation);
		// nothing yet
	}
}

pub(crate) enum JustificationOrCommit<Block: BlockT> {
	Justification(GrandpaJustification<Block>),
	Commit((RoundNumber, Commit<Block>)),
}

impl<Block: BlockT> From<(RoundNumber, Commit<Block>)> for JustificationOrCommit<Block> {
	fn from(commit: (RoundNumber, Commit<Block>)) -> JustificationOrCommit<Block> {
		JustificationOrCommit::Commit(commit)
	}
}

impl<Block: BlockT> From<GrandpaJustification<Block>> for JustificationOrCommit<Block> {
	fn from(justification: GrandpaJustification<Block>) -> JustificationOrCommit<Block> {
		JustificationOrCommit::Justification(justification)
	}
}

/// Finalize the given block and apply any authority set changes. If an
/// authority set change is enacted then a justification is created (if not
/// given) and stored with the block when finalizing it.
/// This method assumes that the block being finalized has already been imported.
pub(crate) fn finalize_block<B, Block: BlockT<Hash=H256>, E, RA>(
	client: &Client<B, E, Block, RA>,
	authority_set: &SharedAuthoritySet<Block::Hash, NumberFor<Block>>,
	consensus_changes: &SharedConsensusChanges<Block::Hash, NumberFor<Block>>,
	justification_period: Option<NumberFor<Block>>,
	hash: Block::Hash,
	number: NumberFor<Block>,
	justification_or_commit: JustificationOrCommit<Block>,
) -> Result<(), CommandOrError<Block::Hash, NumberFor<Block>>> where
	B: Backend<Block, Blake2Hasher>,
	E: CallExecutor<Block, Blake2Hasher> + Send + Sync,
	RA: Send + Sync,
{
	// NOTE: lock must be held through writing to DB to avoid race. this lock
	//       also implicitly synchronizes the check for last finalized number
	//       below.
	let mut authority_set = authority_set.inner().write();

	let status = client.info().chain;
	if number <= status.finalized_number && client.hash(number)? == Some(hash) {
		// This can happen after a forced change (triggered by the finality tracker when finality is stalled), since
		// the voter will be restarted at the median last finalized block, which can be lower than the local best
		// finalized block.
		warn!(target: "afg", "Re-finalized block #{:?} ({:?}) in the canonical chain, current best finalized is #{:?}",
				hash,
				number,
				status.finalized_number,
		);

		return Ok(());
	}

	// FIXME #1483: clone only when changed
	let old_authority_set = authority_set.clone();
	// holds the old consensus changes in case it is changed below, needed for
	// reverting in case of failure
	let mut old_consensus_changes = None;

	let mut consensus_changes = consensus_changes.lock();
	let canon_at_height = |canon_number| {
		// "true" because the block is finalized
		canonical_at_height(client, (hash, number), true, canon_number)
	};

	let update_res: Result<_, Error> = client.lock_import_and_run(|import_op| {
		let status = authority_set.apply_standard_changes(
			hash,
			number,
			&is_descendent_of::<_, _, Block::Hash>(client, None),
		).map_err(|e| Error::Safety(e.to_string()))?;

		// check if this is this is the first finalization of some consensus changes
		let (alters_consensus_changes, finalizes_consensus_changes) = consensus_changes
			.finalize((number, hash), &canon_at_height)?;

		if alters_consensus_changes {
			old_consensus_changes = Some(consensus_changes.clone());

			let write_result = crate::aux_schema::update_consensus_changes(
				&*consensus_changes,
				|insert| apply_aux(import_op, insert, &[]),
			);

			if let Err(e) = write_result {
				warn!(target: "finality", "Failed to write updated consensus changes to disk. Bailing.");
				warn!(target: "finality", "Node is in a potentially inconsistent state.");

				return Err(e.into());
			}
		}

		// NOTE: this code assumes that honest voters will never vote past a
		// transition block, thus we don't have to worry about the case where
		// we have a transition with `effective_block = N`, but we finalize
		// `N+1`. this assumption is required to make sure we store
		// justifications for transition blocks which will be requested by
		// syncing clients.
		let justification = match justification_or_commit {
			JustificationOrCommit::Justification(justification) => Some(justification.encode()),
			JustificationOrCommit::Commit((round_number, commit)) => {
				let mut justification_required =
					// justification is always required when block that enacts new authorities
					// set is finalized
					status.new_set_block.is_some() ||
					// justification is required when consensus changes are finalized
					finalizes_consensus_changes;

				// justification is required every N blocks to be able to prove blocks
				// finalization to remote nodes
				if !justification_required {
					if let Some(justification_period) = justification_period {
						let last_finalized_number = client.info().chain.finalized_number;
						justification_required =
							(!last_finalized_number.is_zero() || number - last_finalized_number == justification_period) &&
							(last_finalized_number / justification_period != number / justification_period);
					}
				}

				if justification_required {
					let justification = GrandpaJustification::from_commit(
						client,
						round_number,
						commit,
					)?;

					Some(justification.encode())
				} else {
					None
				}
			},
		};

		debug!(target: "afg", "Finalizing blocks up to ({:?}, {})", number, hash);

		// ideally some handle to a synchronization oracle would be used
		// to avoid unconditionally notifying.
		client.apply_finality(import_op, BlockId::Hash(hash), justification, true).map_err(|e| {
			warn!(target: "finality", "Error applying finality to block {:?}: {:?}", (hash, number), e);
			e
		})?;
		telemetry!(CONSENSUS_INFO; "afg.finalized_blocks_up_to";
			"number" => ?number, "hash" => ?hash,
		);

		let new_authorities = if let Some((canon_hash, canon_number)) = status.new_set_block {
			// the authority set has changed.
			let (new_id, set_ref) = authority_set.current();

			if set_ref.len() > 16 {
				info!("Applying GRANDPA set change to new set with {} authorities", set_ref.len());
			} else {
				info!("Applying GRANDPA set change to new set {:?}", set_ref);
			}

			telemetry!(CONSENSUS_INFO; "afg.generating_new_authority_set";
				"number" => ?canon_number, "hash" => ?canon_hash,
				"authorities" => ?set_ref.to_vec(),
				"set_id" => ?new_id,
			);
			Some(NewAuthoritySet {
				canon_hash,
				canon_number,
				set_id: new_id,
				authorities: set_ref.to_vec(),
			})
		} else {
			None
		};

		if status.changed {
			let write_result = crate::aux_schema::update_authority_set::<Block, _, _>(
				&authority_set,
				new_authorities.as_ref(),
				|insert| apply_aux(import_op, insert, &[]),
			);

			if let Err(e) = write_result {
				warn!(target: "finality", "Failed to write updated authority set to disk. Bailing.");
				warn!(target: "finality", "Node is in a potentially inconsistent state.");

				return Err(e.into());
			}
		}

		Ok(new_authorities.map(VoterCommand::ChangeAuthorities))
	});

	match update_res {
		Ok(Some(command)) => Err(CommandOrError::VoterCommand(command)),
		Ok(None) => Ok(()),
		Err(e) => {
			*authority_set = old_authority_set;

			if let Some(old_consensus_changes) = old_consensus_changes {
				*consensus_changes = old_consensus_changes;
			}

			Err(CommandOrError::Error(e))
		}
	}
}

/// Using the given base get the block at the given height on this chain. The
/// target block must be an ancestor of base, therefore `height <= base.height`.
pub(crate) fn canonical_at_height<Block: BlockT<Hash=H256>, C: HeaderBackend<Block>>(
	provider: C,
	base: (Block::Hash, NumberFor<Block>),
	base_is_canonical: bool,
	height: NumberFor<Block>,
) -> Result<Option<Block::Hash>, ClientError> {
	if height > base.1 {
		return Ok(None);
	}

	if height == base.1 {
		if base_is_canonical {
			return Ok(Some(base.0));
		} else {
			return Ok(provider.hash(height).unwrap_or(None));
		}
	} else if base_is_canonical {
		return Ok(provider.hash(height).unwrap_or(None));
	}

	let one = NumberFor::<Block>::one();

	// start by getting _canonical_ block with number at parent position and then iterating
	// backwards by hash.
	let mut current = match provider.header(BlockId::Number(base.1 - one))? {
		Some(header) => header,
		_ => return Ok(None),
	};

	// we've already checked that base > height above.
	let mut steps = base.1 - height - one;

	while steps > NumberFor::<Block>::zero() {
		current = match provider.header(BlockId::Hash(*current.parent_hash()))? {
			Some(header) => header,
			_ => return Ok(None),
		};

		steps -= one;
	}

	Ok(Some(current.hash()))
}<|MERGE_RESOLUTION|>--- conflicted
+++ resolved
@@ -22,12 +22,8 @@
 use log::{debug, warn, info};
 use codec::{Decode, Encode};
 use futures::prelude::*;
-<<<<<<< HEAD
-use wasm_timer::{Delay, Instant};
-=======
 use futures03::future::{FutureExt as _, TryFutureExt as _};
 use futures_timer::Delay;
->>>>>>> e73aac30
 use parking_lot::RwLock;
 use sp_blockchain::{HeaderBackend, Error as ClientError};
 
