// Copyright 2018-2020 Parity Technologies (UK) Ltd.
// This file is part of Substrate.

// Substrate is free software: you can redistribute it and/or modify
// it under the terms of the GNU General Public License as published by
// the Free Software Foundation, either version 3 of the License, or
// (at your option) any later version.

// Substrate is distributed in the hope that it will be useful,
// but WITHOUT ANY WARRANTY; without even the implied warranty of
// MERCHANTABILITY or FITNESS FOR A PARTICULAR PURPOSE.  See the
// GNU General Public License for more details.

// You should have received a copy of the GNU General Public License
// along with Substrate.  If not, see <http://www.gnu.org/licenses/>.

//! Service integration test utils.

use std::iter;
use std::sync::{Arc, Mutex, MutexGuard};
use std::net::Ipv4Addr;
use std::pin::Pin;
use std::time::Duration;
use std::task::{Poll, Context};
use log::info;
use tempfile::TempDir;
use futures::prelude::*;
use futures::future::ready;
use async_std::stream::interval;
use async_std::prelude::FutureExt;
use sc_service::{
	AbstractService,
	ChainSpec,
	Configuration,
	config::{DatabaseConfig, KeystoreConfig},
	Roles,
	Error,
};
use sc_network::{multiaddr, Multiaddr, NetworkStateInfo};
use sc_network::config::{NetworkConfiguration, TransportConfig, NodeKeyConfig, Secret, NonReservedPeerMode};
use sp_runtime::{generic::BlockId, traits::Block as BlockT};
use sp_transaction_pool::TransactionPool;

/// Maximum duration of single wait call.
const MAX_WAIT_TIME: Duration = Duration::from_secs(60 * 3);

struct TestNet<G, E, F, L, U> {
	authority_nodes: Vec<(usize, SyncService<F>, U, Multiaddr)>,
	full_nodes: Vec<(usize, SyncService<F>, U, Multiaddr)>,
	light_nodes: Vec<(usize, SyncService<L>, Multiaddr)>,
	chain_spec: ChainSpec<G, E>,
	base_port: u16,
	nodes: usize,
}

/// Wraps around an `Arc<Service>` and implements `Future`.
pub struct SyncService<T>(Arc<Mutex<T>>);

impl<T> SyncService<T> {
	pub fn get(&self) -> MutexGuard<T> {
		self.0.lock().unwrap()
	}
}

impl<T> Clone for SyncService<T> {
	fn clone(&self) -> Self {
		Self(self.0.clone())
	}
}

impl<T> From<T> for SyncService<T> {
	fn from(service: T) -> Self {
		SyncService(Arc::new(Mutex::new(service)))
	}
}

impl<T: futures::Future<Output=Result<(), sc_service::Error>> + Unpin> Future for SyncService<T> {
	type Output = Result<(), sc_service::Error>;

	fn poll(self: Pin<&mut Self>, cx: &mut Context) -> Poll<Self::Output> {
		Pin::new(&mut *self.get()).poll(cx)
	}
}

impl<G, E, F, L, U> TestNet<G, E, F, L, U>
where F: Send + 'static, L: Send +'static, U: Clone + Send + 'static
{
	pub fn run_until_all_full<FP, LP>(
		&mut self,
		full_predicate: FP,
		light_predicate: LP,
	)
		where
			FP: Send + Fn(usize, &SyncService<F>) -> bool + 'static,
			LP: Send + Fn(usize, &SyncService<L>) -> bool + 'static,
	{
		let full_nodes = self.full_nodes.clone();
		let light_nodes = self.light_nodes.clone();
		let interval = interval(Duration::from_millis(100))
			.take_while(move |_| {
				let num_full_ready = full_nodes.iter().filter(|&(ref id, ref service, _, _)|
					full_predicate(*id, service)
				).count();

				let num_light_ready = light_nodes.iter().filter(|&(ref id, ref service, _)|
					light_predicate(*id, service)
				).count();

				info!(
					"Full nodes ready: {}/{}; Light nodes ready: {}/{}",
					num_full_ready, full_nodes.len(),
					num_light_ready, light_nodes.len(),
				);

				let full_ready = num_full_ready == full_nodes.len();
				let light_ready = num_light_ready == light_nodes.len();

				ready(!(light_ready && full_ready))
			})
			.for_each(|_| ready(()))
			.timeout(MAX_WAIT_TIME);

		match futures::executor::block_on(interval) {
			Ok(()) => {},
			Err(_) => panic!("Waited for too long"),
		}
	}
}

fn node_config<G, E: Clone> (
	index: usize,
	spec: &ChainSpec<G, E>,
	role: Roles,
	task_executor: Arc<dyn Fn(Pin<Box<dyn futures::Future<Output = ()> + Send>>) + Send + Sync>,
	key_seed: Option<String>,
	base_port: u16,
	root: &TempDir,
) -> Configuration<G, E>
{
	let root = root.path().join(format!("node-{}", index));

	let config_path = Some(String::from(root.join("network").to_str().unwrap()));
	let net_config_path = config_path.clone();

	let network_config = NetworkConfiguration {
		config_path,
		net_config_path,
		listen_addresses: vec! [
			iter::once(multiaddr::Protocol::Ip4(Ipv4Addr::new(127, 0, 0, 1)))
				.chain(iter::once(multiaddr::Protocol::Tcp(base_port + index as u16)))
				.collect()
		],
		public_addresses: vec![],
		boot_nodes: vec![],
		node_key: NodeKeyConfig::Ed25519(Secret::New),
		in_peers: 50,
		out_peers: 450,
		reserved_nodes: vec![],
		non_reserved_mode: NonReservedPeerMode::Accept,
		sentry_nodes: vec![],
		client_version: "network/test/0.1".to_owned(),
		node_name: "unknown".to_owned(),
		transport: TransportConfig::Normal {
			enable_mdns: false,
			allow_private_ipv4: true,
			wasm_external_transport: None,
		},
		max_parallel_downloads: NetworkConfiguration::default().max_parallel_downloads,
	};

	Configuration {
		impl_name: "network-test-impl",
		impl_version: "0.1",
		impl_commit: "",
		roles: role,
		task_executor: Some(task_executor),
		transaction_pool: Default::default(),
		network: network_config,
		keystore: KeystoreConfig::Path {
			path: root.join("key"),
			password: None
		},
		config_dir: Some(root.clone()),
		database: Some(DatabaseConfig::Path {
			path: root.join("db"),
			cache_size: None
		}),
		state_cache_size: 16777216,
		state_cache_child_ratio: None,
		pruning: Default::default(),
		chain_spec: Some((*spec).clone()),
		name: format!("Node {}", index),
		wasm_method: sc_service::config::WasmExecutionMethod::Interpreted,
		execution_strategies: Default::default(),
		rpc_http: None,
		rpc_ws: None,
		rpc_ws_max_connections: None,
		rpc_cors: None,
		grafana_port: None,
		telemetry_endpoints: None,
		telemetry_external_transport: None,
		default_heap_pages: None,
		offchain_worker: false,
		sentry_mode: false,
		force_authoring: false,
		disable_grandpa: false,
		dev_key_seed: key_seed,
		tracing_targets: None,
		tracing_receiver: Default::default(),
	}
}

impl<G, E, F, L, U> TestNet<G, E, F, L, U> where
	F: AbstractService,
	L: AbstractService,
	E: Clone,
{
	fn new(
		temp: &TempDir,
		spec: ChainSpec<G, E>,
		full: impl Iterator<Item = impl FnOnce(Configuration<G, E>) -> Result<(F, U), Error>>,
		light: impl Iterator<Item = impl FnOnce(Configuration<G, E>) -> Result<L, Error>>,
		authorities: impl Iterator<Item = (
			String,
			impl FnOnce(Configuration<G, E>) -> Result<(F, U), Error>
		)>,
		base_port: u16
	) -> TestNet<G, E, F, L, U> {
		let _ = env_logger::try_init();
		fdlimit::raise_fd_limit();
		let mut net = TestNet {
			authority_nodes: Default::default(),
			full_nodes: Default::default(),
			light_nodes: Default::default(),
			chain_spec: spec,
			base_port,
			nodes: 0,
		};
		net.insert_nodes(temp, full, light, authorities);
		net
	}

	fn insert_nodes(
		&mut self,
		temp: &TempDir,
		full: impl Iterator<Item = impl FnOnce(Configuration<G, E>) -> Result<(F, U), Error>>,
		light: impl Iterator<Item = impl FnOnce(Configuration<G, E>) -> Result<L, Error>>,
		authorities: impl Iterator<Item = (String, impl FnOnce(Configuration<G, E>) -> Result<(F, U), Error>)>
	) {
		let task_executor = Box::new(|fut | { async_std::task::spawn(fut); });

		for (key, authority) in authorities {
<<<<<<< HEAD
=======
			let task_executor = {
				let executor = executor.clone();
				Arc::new(move |fut: Pin<Box<dyn futures::Future<Output = ()> + Send>>| executor.spawn(fut.unit_error().compat()))
			};
>>>>>>> 13d88acc
			let node_config = node_config(
				self.nodes,
				&self.chain_spec,
				Roles::AUTHORITY,
				task_executor.clone(),
				Some(key),
				self.base_port,
				&temp,
			);
			let addr = node_config.network.listen_addresses.iter().next().unwrap().clone();
			let (service, user_data) = authority(node_config).expect("Error creating test node service");
			let service = SyncService::from(service);

			async_std::task::spawn(service.clone().map_err(|_| ()));
			let addr = addr.with(multiaddr::Protocol::P2p(service.get().network().local_peer_id().into()));
			self.authority_nodes.push((self.nodes, service, user_data, addr));
			self.nodes += 1;
		}

		for full in full {
<<<<<<< HEAD
			let node_config = node_config(self.nodes, &self.chain_spec, Roles::FULL, task_executor.clone(), None, self.base_port, &temp);
=======
			let task_executor = {
				let executor = executor.clone();
				Arc::new(move |fut: Pin<Box<dyn futures::Future<Output = ()> + Send>>| executor.spawn(fut.unit_error().compat()))
			};
			let node_config = node_config(self.nodes, &self.chain_spec, Roles::FULL, task_executor, None, self.base_port, &temp);
>>>>>>> 13d88acc
			let addr = node_config.network.listen_addresses.iter().next().unwrap().clone();
			let (service, user_data) = full(node_config).expect("Error creating test node service");
			let service = SyncService::from(service);

			async_std::task::spawn(service.clone().map_err(|_| ()));
			let addr = addr.with(multiaddr::Protocol::P2p(service.get().network().local_peer_id().into()));
			self.full_nodes.push((self.nodes, service, user_data, addr));
			self.nodes += 1;
		}

		for light in light {
<<<<<<< HEAD
			let node_config = node_config(self.nodes, &self.chain_spec, Roles::LIGHT, task_executor.clone(), None, self.base_port, &temp);
=======
			let task_executor = {
				let executor = executor.clone();
				Arc::new(move |fut: Pin<Box<dyn futures::Future<Output = ()> + Send>>| executor.spawn(fut.unit_error().compat()))
			};
			let node_config = node_config(self.nodes, &self.chain_spec, Roles::LIGHT, task_executor, None, self.base_port, &temp);
>>>>>>> 13d88acc
			let addr = node_config.network.listen_addresses.iter().next().unwrap().clone();
			let service = SyncService::from(light(node_config).expect("Error creating test node service"));

			async_std::task::spawn(service.clone().map_err(|_| ()));
			let addr = addr.with(multiaddr::Protocol::P2p(service.get().network().local_peer_id().into()));
			self.light_nodes.push((self.nodes, service, addr));
			self.nodes += 1;
		}
	}
}

fn tempdir_with_prefix(prefix: &str) -> TempDir {
	tempfile::Builder::new().prefix(prefix).tempdir().expect("Error creating test dir")
}

pub fn connectivity<G, E, Fb, F, Lb, L>(
	spec: ChainSpec<G, E>,
	full_builder: Fb,
	light_builder: Lb,
) where
	E: Clone,
	Fb: Fn(Configuration<G, E>) -> Result<F, Error>,
	F: AbstractService,
	Lb: Fn(Configuration<G, E>) -> Result<L, Error>,
	L: AbstractService,
{
	const NUM_FULL_NODES: usize = 5;
	const NUM_LIGHT_NODES: usize = 5;

	let expected_full_connections = NUM_FULL_NODES - 1 + NUM_LIGHT_NODES;
	let expected_light_connections = NUM_FULL_NODES;

	{
		let temp = tempdir_with_prefix("substrate-connectivity-test");
		let mut network = TestNet::new(
			&temp,
			spec.clone(),
			(0..NUM_FULL_NODES).map(|_| { |cfg| full_builder(cfg).map(|s| (s, ())) }),
			(0..NUM_LIGHT_NODES).map(|_| { |cfg| light_builder(cfg) }),
			// Note: this iterator is empty but we can't just use `iter::empty()`, otherwise
			// the type of the closure cannot be inferred.
			(0..0).map(|_| (String::new(), { |cfg| full_builder(cfg).map(|s| (s, ())) })),
			30400,
		);
		info!("Checking star topology");
		let first_address = network.full_nodes[0].3.clone();
		for (_, service, _, _) in network.full_nodes.iter().skip(1) {
			service.get().network().add_reserved_peer(first_address.to_string())
				.expect("Error adding reserved peer");
		}
		for (_, service, _) in network.light_nodes.iter() {
			service.get().network().add_reserved_peer(first_address.to_string())
				.expect("Error adding reserved peer");
		}

		network.run_until_all_full(
			move |_index, service| service.get().network().num_connected()
				== expected_full_connections,
			move |_index, service| service.get().network().num_connected()
				== expected_light_connections,
		);

		temp.close().expect("Error removing temp dir");
	}
	{
		let temp = tempdir_with_prefix("substrate-connectivity-test");
		let mut network = TestNet::new(
			&temp,
			spec,
			(0..NUM_FULL_NODES).map(|_| { |cfg| full_builder(cfg).map(|s| (s, ())) }),
			(0..NUM_LIGHT_NODES).map(|_| { |cfg| light_builder(cfg) }),
			// Note: this iterator is empty but we can't just use `iter::empty()`, otherwise
			// the type of the closure cannot be inferred.
			(0..0).map(|_| (String::new(), { |cfg| full_builder(cfg).map(|s| (s, ())) })),
			30400,
		);
		info!("Checking linked topology");
		let mut address = network.full_nodes[0].3.clone();
		let max_nodes = std::cmp::max(NUM_FULL_NODES, NUM_LIGHT_NODES);
		for i in 0..max_nodes {
			if i != 0 {
				if let Some((_, service, _, node_id)) = network.full_nodes.get(i) {
					service.get().network().add_reserved_peer(address.to_string())
						.expect("Error adding reserved peer");
					address = node_id.clone();
				}
			}

			if let Some((_, service, node_id)) = network.light_nodes.get(i) {
				service.get().network().add_reserved_peer(address.to_string())
					.expect("Error adding reserved peer");
				address = node_id.clone();
			}
		}

		network.run_until_all_full(
			move |_index, service| service.get().network().num_connected()
				== expected_full_connections,
			move |_index, service| service.get().network().num_connected()
				== expected_light_connections,
		);
		temp.close().expect("Error removing temp dir");
	}
}

pub fn sync<G, E, Fb, F, Lb, L, B, ExF, U>(
	spec: ChainSpec<G, E>,
	full_builder: Fb,
	light_builder: Lb,
	mut make_block_and_import: B,
	mut extrinsic_factory: ExF
) where
	Fb: Fn(Configuration<G, E>) -> Result<(F, U), Error>,
	F: AbstractService,
	Lb: Fn(Configuration<G, E>) -> Result<L, Error>,
	L: AbstractService,
	B: FnMut(&F, &mut U),
	ExF: FnMut(&F, &U) -> <F::Block as BlockT>::Extrinsic,
	U: Clone + Send + 'static,
	E: Clone,
{
	const NUM_FULL_NODES: usize = 10;
	// FIXME: BABE light client support is currently not working.
	const NUM_LIGHT_NODES: usize = 10;
	const NUM_BLOCKS: usize = 512;
	let temp = tempdir_with_prefix("substrate-sync-test");
	let mut network = TestNet::new(
		&temp,
		spec.clone(),
		(0..NUM_FULL_NODES).map(|_| { |cfg| full_builder(cfg) }),
		(0..NUM_LIGHT_NODES).map(|_| { |cfg| light_builder(cfg) }),
		// Note: this iterator is empty but we can't just use `iter::empty()`, otherwise
		// the type of the closure cannot be inferred.
		(0..0).map(|_| (String::new(), { |cfg| full_builder(cfg) })),
		30500,
	);
	info!("Checking block sync");
	let first_address = {
		let &mut (_, ref first_service, ref mut first_user_data, _) = &mut network.full_nodes[0];
		for i in 0 .. NUM_BLOCKS {
			if i % 128 == 0 {
				info!("Generating #{}", i + 1);
			}

			make_block_and_import(&first_service.get(), first_user_data);
		}
		network.full_nodes[0].3.clone()
	};

	info!("Running sync");
	for (_, service, _, _) in network.full_nodes.iter().skip(1) {
		service.get().network().add_reserved_peer(first_address.to_string()).expect("Error adding reserved peer");
	}
	for (_, service, _) in network.light_nodes.iter() {
		service.get().network().add_reserved_peer(first_address.to_string()).expect("Error adding reserved peer");
	}
	network.run_until_all_full(
		|_index, service|
			service.get().client().chain_info().best_number == (NUM_BLOCKS as u32).into(),
		|_index, service|
			service.get().client().chain_info().best_number == (NUM_BLOCKS as u32).into(),
	);

	info!("Checking extrinsic propagation");
	let first_service = network.full_nodes[0].1.clone();
	let first_user_data = &network.full_nodes[0].2;
	let best_block = BlockId::number(first_service.get().client().chain_info().best_number);
	let extrinsic = extrinsic_factory(&first_service.get(), first_user_data);
	futures::executor::block_on(first_service.get().transaction_pool().submit_one(&best_block, extrinsic)).unwrap();
	network.run_until_all_full(
		|_index, service| service.get().transaction_pool().ready().count() == 1,
		|_index, _service| true,
	);
}

pub fn consensus<G, E, Fb, F, Lb, L>(
	spec: ChainSpec<G, E>,
	full_builder: Fb,
	light_builder: Lb,
	authorities: impl IntoIterator<Item = String>
) where
	Fb: Fn(Configuration<G, E>) -> Result<F, Error>,
	F: AbstractService,
	Lb: Fn(Configuration<G, E>) -> Result<L, Error>,
	L: AbstractService,
	E: Clone,
{
	const NUM_FULL_NODES: usize = 10;
	const NUM_LIGHT_NODES: usize = 10;
	const NUM_BLOCKS: usize = 10; // 10 * 2 sec block production time = ~20 seconds
	let temp = tempdir_with_prefix("substrate-conensus-test");
	let mut network = TestNet::new(
		&temp,
		spec.clone(),
		(0..NUM_FULL_NODES / 2).map(|_| { |cfg| full_builder(cfg).map(|s| (s, ())) }),
		(0..NUM_LIGHT_NODES / 2).map(|_| { |cfg| light_builder(cfg) }),
		authorities.into_iter().map(|key| (key, { |cfg| full_builder(cfg).map(|s| (s, ())) })),
		30600,
	);

	info!("Checking consensus");
	let first_address = network.authority_nodes[0].3.clone();
	for (_, service, _, _) in network.full_nodes.iter() {
		service.get().network().add_reserved_peer(first_address.to_string()).expect("Error adding reserved peer");
	}
	for (_, service, _) in network.light_nodes.iter() {
		service.get().network().add_reserved_peer(first_address.to_string()).expect("Error adding reserved peer");
	}
	for (_, service, _, _) in network.authority_nodes.iter().skip(1) {
		service.get().network().add_reserved_peer(first_address.to_string()).expect("Error adding reserved peer");
	}
	network.run_until_all_full(
		|_index, service|
			service.get().client().chain_info().finalized_number >= (NUM_BLOCKS as u32 / 2).into(),
		|_index, service|
			service.get().client().chain_info().best_number >= (NUM_BLOCKS as u32 / 2).into(),
	);

	info!("Adding more peers");
	network.insert_nodes(
		&temp,
		(0..NUM_FULL_NODES / 2).map(|_| { |cfg| full_builder(cfg).map(|s| (s, ())) }),
		(0..NUM_LIGHT_NODES / 2).map(|_| { |cfg| light_builder(cfg) }),
		// Note: this iterator is empty but we can't just use `iter::empty()`, otherwise
		// the type of the closure cannot be inferred.
		(0..0).map(|_| (String::new(), { |cfg| full_builder(cfg).map(|s| (s, ())) })),
	);
	for (_, service, _, _) in network.full_nodes.iter() {
		service.get().network().add_reserved_peer(first_address.to_string()).expect("Error adding reserved peer");
	}
	for (_, service, _) in network.light_nodes.iter() {
		service.get().network().add_reserved_peer(first_address.to_string()).expect("Error adding reserved peer");
	}
	network.run_until_all_full(
		|_index, service|
			service.get().client().chain_info().finalized_number >= (NUM_BLOCKS as u32).into(),
		|_index, service|
			service.get().client().chain_info().best_number >= (NUM_BLOCKS as u32).into(),
	);
}<|MERGE_RESOLUTION|>--- conflicted
+++ resolved
@@ -247,16 +247,9 @@
 		light: impl Iterator<Item = impl FnOnce(Configuration<G, E>) -> Result<L, Error>>,
 		authorities: impl Iterator<Item = (String, impl FnOnce(Configuration<G, E>) -> Result<(F, U), Error>)>
 	) {
-		let task_executor = Box::new(|fut | { async_std::task::spawn(fut); });
+		let task_executor = Arc::new(Box::new(|fut | { async_std::task::spawn(fut); }));
 
 		for (key, authority) in authorities {
-<<<<<<< HEAD
-=======
-			let task_executor = {
-				let executor = executor.clone();
-				Arc::new(move |fut: Pin<Box<dyn futures::Future<Output = ()> + Send>>| executor.spawn(fut.unit_error().compat()))
-			};
->>>>>>> 13d88acc
 			let node_config = node_config(
 				self.nodes,
 				&self.chain_spec,
@@ -277,15 +270,7 @@
 		}
 
 		for full in full {
-<<<<<<< HEAD
 			let node_config = node_config(self.nodes, &self.chain_spec, Roles::FULL, task_executor.clone(), None, self.base_port, &temp);
-=======
-			let task_executor = {
-				let executor = executor.clone();
-				Arc::new(move |fut: Pin<Box<dyn futures::Future<Output = ()> + Send>>| executor.spawn(fut.unit_error().compat()))
-			};
-			let node_config = node_config(self.nodes, &self.chain_spec, Roles::FULL, task_executor, None, self.base_port, &temp);
->>>>>>> 13d88acc
 			let addr = node_config.network.listen_addresses.iter().next().unwrap().clone();
 			let (service, user_data) = full(node_config).expect("Error creating test node service");
 			let service = SyncService::from(service);
@@ -297,15 +282,7 @@
 		}
 
 		for light in light {
-<<<<<<< HEAD
 			let node_config = node_config(self.nodes, &self.chain_spec, Roles::LIGHT, task_executor.clone(), None, self.base_port, &temp);
-=======
-			let task_executor = {
-				let executor = executor.clone();
-				Arc::new(move |fut: Pin<Box<dyn futures::Future<Output = ()> + Send>>| executor.spawn(fut.unit_error().compat()))
-			};
-			let node_config = node_config(self.nodes, &self.chain_spec, Roles::LIGHT, task_executor, None, self.base_port, &temp);
->>>>>>> 13d88acc
 			let addr = node_config.network.listen_addresses.iter().next().unwrap().clone();
 			let service = SyncService::from(light(node_config).expect("Error creating test node service"));
 
