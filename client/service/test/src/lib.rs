// Copyright 2018-2020 Parity Technologies (UK) Ltd.
// This file is part of Substrate.

// Substrate is free software: you can redistribute it and/or modify
// it under the terms of the GNU General Public License as published by
// the Free Software Foundation, either version 3 of the License, or
// (at your option) any later version.

// Substrate is distributed in the hope that it will be useful,
// but WITHOUT ANY WARRANTY; without even the implied warranty of
// MERCHANTABILITY or FITNESS FOR A PARTICULAR PURPOSE.  See the
// GNU General Public License for more details.

// You should have received a copy of the GNU General Public License
// along with Substrate.  If not, see <http://www.gnu.org/licenses/>.

//! Service integration test utils.

use std::iter;
use std::sync::{Arc, Mutex, MutexGuard};
use std::net::Ipv4Addr;
use std::pin::Pin;
use std::time::Duration;
use std::pin::Pin;
use std::task::{Poll, Context};
use log::info;
<<<<<<< HEAD
=======
use futures01::{Future, Stream, Poll};
use futures::{FutureExt as _, TryFutureExt as _};
>>>>>>> 14720148
use tempfile::TempDir;
use tokio::runtime::Runtime;
use futures::prelude::*;
use futures::future::ready;
use async_std::stream::interval;
use async_std::prelude::FutureExt;
use sc_service::{
	AbstractService,
	ChainSpec,
	Configuration,
	config::{DatabaseConfig, KeystoreConfig},
	Roles,
	Error,
};
use sc_network::{multiaddr, Multiaddr, NetworkStateInfo};
use sc_network::config::{NetworkConfiguration, TransportConfig, NodeKeyConfig, Secret, NonReservedPeerMode};
use sp_runtime::{generic::BlockId, traits::Block as BlockT};
use sp_transaction_pool::TransactionPool;

/// Maximum duration of single wait call.
const MAX_WAIT_TIME: Duration = Duration::from_secs(60 * 3);

struct TestNet<G, E, F, L, U> {
	runtime: Runtime,
	authority_nodes: Vec<(usize, SyncService<F>, U, Multiaddr)>,
	full_nodes: Vec<(usize, SyncService<F>, U, Multiaddr)>,
	light_nodes: Vec<(usize, SyncService<L>, Multiaddr)>,
	chain_spec: ChainSpec<G, E>,
	base_port: u16,
	nodes: usize,
}

/// Wraps around an `Arc<Service>` and implements `Future`.
pub struct SyncService<T>(Arc<Mutex<T>>);

impl<T> SyncService<T> {
	pub fn get(&self) -> MutexGuard<T> {
		self.0.lock().unwrap()
	}
}

impl<T> Clone for SyncService<T> {
	fn clone(&self) -> Self {
		Self(self.0.clone())
	}
}

impl<T> From<T> for SyncService<T> {
	fn from(service: T) -> Self {
		SyncService(Arc::new(Mutex::new(service)))
	}
}

impl<T: futures::Future<Output=Result<(), sc_service::Error>> + Unpin> Future for SyncService<T> {
	type Output = Result<(), sc_service::Error>;

	fn poll(self: Pin<&mut Self>, cx: &mut Context) -> Poll<Self::Output> {
		Pin::new(&mut *self.get()).poll(cx)
	}
}

impl<G, E, F, L, U> TestNet<G, E, F, L, U>
where F: Send + 'static, L: Send +'static, U: Clone + Send + 'static
{
	pub fn run_until_all_full<FP, LP>(
		&mut self,
		full_predicate: FP,
		light_predicate: LP,
	)
		where
			FP: Send + Fn(usize, &SyncService<F>) -> bool + 'static,
			LP: Send + Fn(usize, &SyncService<L>) -> bool + 'static,
	{
		let full_nodes = self.full_nodes.clone();
		let light_nodes = self.light_nodes.clone();
		let interval = interval(Duration::from_millis(100))
			.for_each(move |_| {
				let full_ready = full_nodes.iter().all(|&(ref id, ref service, _, _)|
					full_predicate(*id, service)
				);

				if !full_ready {
					return ready(());
				}

				let light_ready = light_nodes.iter().all(|&(ref id, ref service, _)|
					light_predicate(*id, service)
				);

				if !light_ready {
					ready(())
				} else {
					ready(())
				}
			})
			.timeout(MAX_WAIT_TIME);

		match self.runtime.block_on(interval) {
			Ok(()) => unreachable!("interval always fails; qed"),
			Err(_) => panic!("Waited for too long"),
		}
	}
}

fn node_config<G, E: Clone> (
	index: usize,
	spec: &ChainSpec<G, E>,
	role: Roles,
	tasks_executor: Box<dyn Fn(Pin<Box<dyn futures::Future<Output = ()> + Send>>) + Send>,
	key_seed: Option<String>,
	base_port: u16,
	root: &TempDir,
) -> Configuration<(), G, E>
{
	let root = root.path().join(format!("node-{}", index));

	let config_path = Some(String::from(root.join("network").to_str().unwrap()));
	let net_config_path = config_path.clone();

	let network_config = NetworkConfiguration {
		config_path,
		net_config_path,
		listen_addresses: vec! [
			iter::once(multiaddr::Protocol::Ip4(Ipv4Addr::new(127, 0, 0, 1)))
				.chain(iter::once(multiaddr::Protocol::Tcp(base_port + index as u16)))
				.collect()
		],
		public_addresses: vec![],
		boot_nodes: vec![],
		node_key: NodeKeyConfig::Ed25519(Secret::New),
		in_peers: 50,
		out_peers: 450,
		reserved_nodes: vec![],
		non_reserved_mode: NonReservedPeerMode::Accept,
		sentry_nodes: vec![],
		client_version: "network/test/0.1".to_owned(),
		node_name: "unknown".to_owned(),
		transport: TransportConfig::Normal {
			enable_mdns: false,
			allow_private_ipv4: true,
			wasm_external_transport: None,
		},
		max_parallel_downloads: NetworkConfiguration::default().max_parallel_downloads,
	};

	Configuration {
		impl_name: "network-test-impl",
		impl_version: "0.1",
		impl_commit: "",
		roles: role,
		tasks_executor: Some(tasks_executor),
		transaction_pool: Default::default(),
		network: network_config,
		keystore: KeystoreConfig::Path {
			path: root.join("key"),
			password: None
		},
		config_dir: Some(root.clone()),
		database: DatabaseConfig::Path {
			path: root.join("db"),
			cache_size: None
		},
		state_cache_size: 16777216,
		state_cache_child_ratio: None,
		pruning: Default::default(),
		chain_spec: (*spec).clone(),
		custom: Default::default(),
		name: format!("Node {}", index),
		wasm_method: sc_service::config::WasmExecutionMethod::Interpreted,
		execution_strategies: Default::default(),
		rpc_http: None,
		rpc_ws: None,
		rpc_ws_max_connections: None,
		rpc_cors: None,
		grafana_port: None,
		telemetry_endpoints: None,
		telemetry_external_transport: None,
		default_heap_pages: None,
		offchain_worker: false,
		sentry_mode: false,
		force_authoring: false,
		disable_grandpa: false,
		dev_key_seed: key_seed,
		tracing_targets: None,
		tracing_receiver: Default::default(),
	}
}

impl<G, E, F, L, U> TestNet<G, E, F, L, U> where
	F: AbstractService,
	L: AbstractService,
	E: Clone,
{
	fn new(
		temp: &TempDir,
		spec: ChainSpec<G, E>,
		full: impl Iterator<Item = impl FnOnce(Configuration<(), G, E>) -> Result<(F, U), Error>>,
		light: impl Iterator<Item = impl FnOnce(Configuration<(), G, E>) -> Result<L, Error>>,
		authorities: impl Iterator<Item = (
			String,
			impl FnOnce(Configuration<(), G, E>) -> Result<(F, U), Error>
		)>,
		base_port: u16
	) -> TestNet<G, E, F, L, U> {
		let _ = env_logger::try_init();
		fdlimit::raise_fd_limit();
		let runtime = Runtime::new().expect("Error creating tokio runtime");
		let mut net = TestNet {
			runtime,
			authority_nodes: Default::default(),
			full_nodes: Default::default(),
			light_nodes: Default::default(),
			chain_spec: spec,
			base_port,
			nodes: 0,
		};
		net.insert_nodes(temp, full, light, authorities);
		net
	}

	fn insert_nodes(
		&mut self,
		temp: &TempDir,
		full: impl Iterator<Item = impl FnOnce(Configuration<(), G, E>) -> Result<(F, U), Error>>,
		light: impl Iterator<Item = impl FnOnce(Configuration<(), G, E>) -> Result<L, Error>>,
		authorities: impl Iterator<Item = (String, impl FnOnce(Configuration<(), G, E>) -> Result<(F, U), Error>)>
	) {
		for (key, authority) in authorities {
			let tasks_executor = {
				let executor = executor.clone();
				Box::new(move |fut: Pin<Box<dyn futures::Future<Output = ()> + Send>>| executor.spawn(fut.unit_error().compat()))
			};
			let node_config = node_config(
				self.nodes,
				&self.chain_spec,
				Roles::AUTHORITY,
				tasks_executor,
				Some(key),
				self.base_port,
				&temp,
			);
			let addr = node_config.network.listen_addresses.iter().next().unwrap().clone();
			let (service, user_data) = authority(node_config).expect("Error creating test node service");
			let service = SyncService::from(service);

			self.runtime.spawn(service.clone().map_err(|_| ()));
			let addr = addr.with(multiaddr::Protocol::P2p(service.get().network().local_peer_id().into()));
			self.authority_nodes.push((self.nodes, service, user_data, addr));
			self.nodes += 1;
		}

		for full in full {
			let tasks_executor = {
				let executor = executor.clone();
				Box::new(move |fut: Pin<Box<dyn futures::Future<Output = ()> + Send>>| executor.spawn(fut.unit_error().compat()))
			};
			let node_config = node_config(self.nodes, &self.chain_spec, Roles::FULL, tasks_executor, None, self.base_port, &temp);
			let addr = node_config.network.listen_addresses.iter().next().unwrap().clone();
			let (service, user_data) = full(node_config).expect("Error creating test node service");
			let service = SyncService::from(service);

			self.runtime.spawn(service.clone().map_err(|_| ()));
			let addr = addr.with(multiaddr::Protocol::P2p(service.get().network().local_peer_id().into()));
			self.full_nodes.push((self.nodes, service, user_data, addr));
			self.nodes += 1;
		}

		for light in light {
			let tasks_executor = {
				let executor = executor.clone();
				Box::new(move |fut: Pin<Box<dyn futures::Future<Output = ()> + Send>>| executor.spawn(fut.unit_error().compat()))
			};
			let node_config = node_config(self.nodes, &self.chain_spec, Roles::LIGHT, tasks_executor, None, self.base_port, &temp);
			let addr = node_config.network.listen_addresses.iter().next().unwrap().clone();
			let service = SyncService::from(light(node_config).expect("Error creating test node service"));

			self.runtime.spawn(service.clone().map_err(|_| ()));
			let addr = addr.with(multiaddr::Protocol::P2p(service.get().network().local_peer_id().into()));
			self.light_nodes.push((self.nodes, service, addr));
			self.nodes += 1;
		}
	}
}

fn tempdir_with_prefix(prefix: &str) -> TempDir {
	tempfile::Builder::new().prefix(prefix).tempdir().expect("Error creating test dir")
}

pub fn connectivity<G, E, Fb, F, Lb, L>(
	spec: ChainSpec<G, E>,
	full_builder: Fb,
	light_builder: Lb,
) where
	E: Clone,
	Fb: Fn(Configuration<(), G, E>) -> Result<F, Error>,
	F: AbstractService,
	Lb: Fn(Configuration<(), G, E>) -> Result<L, Error>,
	L: AbstractService,
{
	const NUM_FULL_NODES: usize = 5;
	const NUM_LIGHT_NODES: usize = 5;

	let expected_full_connections = NUM_FULL_NODES - 1 + NUM_LIGHT_NODES;
	let expected_light_connections = NUM_FULL_NODES;

	{
		let temp = tempdir_with_prefix("substrate-connectivity-test");
		let mut network = TestNet::new(
			&temp,
			spec.clone(),
			(0..NUM_FULL_NODES).map(|_| { |cfg| full_builder(cfg).map(|s| (s, ())) }),
			(0..NUM_LIGHT_NODES).map(|_| { |cfg| light_builder(cfg) }),
			// Note: this iterator is empty but we can't just use `iter::empty()`, otherwise
			// the type of the closure cannot be inferred.
			(0..0).map(|_| (String::new(), { |cfg| full_builder(cfg).map(|s| (s, ())) })),
			30400,
		);
		info!("Checking star topology");
		let first_address = network.full_nodes[0].3.clone();
		for (_, service, _, _) in network.full_nodes.iter().skip(1) {
			service.get().network().add_reserved_peer(first_address.to_string())
				.expect("Error adding reserved peer");
		}
		for (_, service, _) in network.light_nodes.iter() {
			service.get().network().add_reserved_peer(first_address.to_string())
				.expect("Error adding reserved peer");
		}

		network.run_until_all_full(
			move |_index, service| service.get().network().num_connected()
				== expected_full_connections,
			move |_index, service| service.get().network().num_connected()
				== expected_light_connections,
		);

		temp.close().expect("Error removing temp dir");
	}
	{
		let temp = tempdir_with_prefix("substrate-connectivity-test");
		{
			let mut network = TestNet::new(
				&temp,
				spec,
				(0..NUM_FULL_NODES).map(|_| { |cfg| full_builder(cfg).map(|s| (s, ())) }),
				(0..NUM_LIGHT_NODES).map(|_| { |cfg| light_builder(cfg) }),
				// Note: this iterator is empty but we can't just use `iter::empty()`, otherwise
				// the type of the closure cannot be inferred.
				(0..0).map(|_| (String::new(), { |cfg| full_builder(cfg).map(|s| (s, ())) })),
				30400,
			);
			info!("Checking linked topology");
			let mut address = network.full_nodes[0].3.clone();
			let max_nodes = std::cmp::max(NUM_FULL_NODES, NUM_LIGHT_NODES);
			for i in 0..max_nodes {
				if i != 0 {
					if let Some((_, service, _, node_id)) = network.full_nodes.get(i) {
						service.get().network().add_reserved_peer(address.to_string())
							.expect("Error adding reserved peer");
						address = node_id.clone();
					}
				}

				if let Some((_, service, node_id)) = network.light_nodes.get(i) {
					service.get().network().add_reserved_peer(address.to_string())
						.expect("Error adding reserved peer");
					address = node_id.clone();
				}
			}

			network.run_until_all_full(
				move |_index, service| service.get().network().num_connected()
					== expected_full_connections,
				move |_index, service| service.get().network().num_connected()
					== expected_light_connections,
			);
		}
		temp.close().expect("Error removing temp dir");
	}
}

pub fn sync<G, E, Fb, F, Lb, L, B, ExF, U>(
	spec: ChainSpec<G, E>,
	full_builder: Fb,
	light_builder: Lb,
	mut make_block_and_import: B,
	mut extrinsic_factory: ExF
) where
	Fb: Fn(Configuration<(), G, E>) -> Result<(F, U), Error>,
	F: AbstractService,
	Lb: Fn(Configuration<(), G, E>) -> Result<L, Error>,
	L: AbstractService,
	B: FnMut(&F, &mut U),
	ExF: FnMut(&F, &U) -> <F::Block as BlockT>::Extrinsic,
	U: Clone + Send + 'static,
	E: Clone,
{
	const NUM_FULL_NODES: usize = 10;
	// FIXME: BABE light client support is currently not working.
	const NUM_LIGHT_NODES: usize = 10;
	const NUM_BLOCKS: usize = 512;
	let temp = tempdir_with_prefix("substrate-sync-test");
	let mut network = TestNet::new(
		&temp,
		spec.clone(),
		(0..NUM_FULL_NODES).map(|_| { |cfg| full_builder(cfg) }),
		(0..NUM_LIGHT_NODES).map(|_| { |cfg| light_builder(cfg) }),
		// Note: this iterator is empty but we can't just use `iter::empty()`, otherwise
		// the type of the closure cannot be inferred.
		(0..0).map(|_| (String::new(), { |cfg| full_builder(cfg) })),
		30500,
	);
	info!("Checking block sync");
	let first_address = {
		let &mut (_, ref first_service, ref mut first_user_data, _) = &mut network.full_nodes[0];
		for i in 0 .. NUM_BLOCKS {
			if i % 128 == 0 {
				info!("Generating #{}", i + 1);
			}

			make_block_and_import(&first_service.get(), first_user_data);
		}
		network.full_nodes[0].3.clone()
	};

	info!("Running sync");
	for (_, service, _, _) in network.full_nodes.iter().skip(1) {
		service.get().network().add_reserved_peer(first_address.to_string()).expect("Error adding reserved peer");
	}
	for (_, service, _) in network.light_nodes.iter() {
		service.get().network().add_reserved_peer(first_address.to_string()).expect("Error adding reserved peer");
	}
	network.run_until_all_full(
		|_index, service|
			service.get().client().chain_info().best_number == (NUM_BLOCKS as u32).into(),
		|_index, service|
			service.get().client().chain_info().best_number == (NUM_BLOCKS as u32).into(),
	);

	info!("Checking extrinsic propagation");
	let first_service = network.full_nodes[0].1.clone();
	let first_user_data = &network.full_nodes[0].2;
	let best_block = BlockId::number(first_service.get().client().chain_info().best_number);
	let extrinsic = extrinsic_factory(&first_service.get(), first_user_data);
	futures::executor::block_on(first_service.get().transaction_pool().submit_one(&best_block, extrinsic)).unwrap();
	network.run_until_all_full(
		|_index, service| service.get().transaction_pool().ready().count() == 1,
		|_index, _service| true,
	);
}

pub fn consensus<G, E, Fb, F, Lb, L>(
	spec: ChainSpec<G, E>,
	full_builder: Fb,
	light_builder: Lb,
	authorities: impl IntoIterator<Item = String>
) where
	Fb: Fn(Configuration<(), G, E>) -> Result<F, Error>,
	F: AbstractService,
	Lb: Fn(Configuration<(), G, E>) -> Result<L, Error>,
	L: AbstractService,
	E: Clone,
{
	const NUM_FULL_NODES: usize = 10;
	const NUM_LIGHT_NODES: usize = 10;
	const NUM_BLOCKS: usize = 10; // 10 * 2 sec block production time = ~20 seconds
	let temp = tempdir_with_prefix("substrate-conensus-test");
	let mut network = TestNet::new(
		&temp,
		spec.clone(),
		(0..NUM_FULL_NODES / 2).map(|_| { |cfg| full_builder(cfg).map(|s| (s, ())) }),
		(0..NUM_LIGHT_NODES / 2).map(|_| { |cfg| light_builder(cfg) }),
		authorities.into_iter().map(|key| (key, { |cfg| full_builder(cfg).map(|s| (s, ())) })),
		30600,
	);

	info!("Checking consensus");
	let first_address = network.authority_nodes[0].3.clone();
	for (_, service, _, _) in network.full_nodes.iter() {
		service.get().network().add_reserved_peer(first_address.to_string()).expect("Error adding reserved peer");
	}
	for (_, service, _) in network.light_nodes.iter() {
		service.get().network().add_reserved_peer(first_address.to_string()).expect("Error adding reserved peer");
	}
	for (_, service, _, _) in network.authority_nodes.iter().skip(1) {
		service.get().network().add_reserved_peer(first_address.to_string()).expect("Error adding reserved peer");
	}
	network.run_until_all_full(
		|_index, service|
			service.get().client().chain_info().finalized_number >= (NUM_BLOCKS as u32 / 2).into(),
		|_index, service|
			service.get().client().chain_info().best_number >= (NUM_BLOCKS as u32 / 2).into(),
	);

	info!("Adding more peers");
	network.insert_nodes(
		&temp,
		(0..NUM_FULL_NODES / 2).map(|_| { |cfg| full_builder(cfg).map(|s| (s, ())) }),
		(0..NUM_LIGHT_NODES / 2).map(|_| { |cfg| light_builder(cfg) }),
		// Note: this iterator is empty but we can't just use `iter::empty()`, otherwise
		// the type of the closure cannot be inferred.
		(0..0).map(|_| (String::new(), { |cfg| full_builder(cfg).map(|s| (s, ())) })),
	);
	for (_, service, _, _) in network.full_nodes.iter() {
		service.get().network().add_reserved_peer(first_address.to_string()).expect("Error adding reserved peer");
	}
	for (_, service, _) in network.light_nodes.iter() {
		service.get().network().add_reserved_peer(first_address.to_string()).expect("Error adding reserved peer");
	}
	network.run_until_all_full(
		|_index, service|
			service.get().client().chain_info().finalized_number >= (NUM_BLOCKS as u32).into(),
		|_index, service|
			service.get().client().chain_info().best_number >= (NUM_BLOCKS as u32).into(),
	);
}<|MERGE_RESOLUTION|>--- conflicted
+++ resolved
@@ -21,14 +21,8 @@
 use std::net::Ipv4Addr;
 use std::pin::Pin;
 use std::time::Duration;
-use std::pin::Pin;
 use std::task::{Poll, Context};
 use log::info;
-<<<<<<< HEAD
-=======
-use futures01::{Future, Stream, Poll};
-use futures::{FutureExt as _, TryFutureExt as _};
->>>>>>> 14720148
 use tempfile::TempDir;
 use tokio::runtime::Runtime;
 use futures::prelude::*;
@@ -256,10 +250,12 @@
 		light: impl Iterator<Item = impl FnOnce(Configuration<(), G, E>) -> Result<L, Error>>,
 		authorities: impl Iterator<Item = (String, impl FnOnce(Configuration<(), G, E>) -> Result<(F, U), Error>)>
 	) {
+		let handle = self.runtime.handle();
+
 		for (key, authority) in authorities {
 			let tasks_executor = {
-				let executor = executor.clone();
-				Box::new(move |fut: Pin<Box<dyn futures::Future<Output = ()> + Send>>| executor.spawn(fut.unit_error().compat()))
+				let handle = handle.clone();
+				Box::new(move |fut: Pin<Box<dyn futures::Future<Output = ()> + Send>>| { handle.spawn(fut); })
 			};
 			let node_config = node_config(
 				self.nodes,
@@ -282,8 +278,8 @@
 
 		for full in full {
 			let tasks_executor = {
-				let executor = executor.clone();
-				Box::new(move |fut: Pin<Box<dyn futures::Future<Output = ()> + Send>>| executor.spawn(fut.unit_error().compat()))
+				let handle = handle.clone();
+				Box::new(move |fut: Pin<Box<dyn futures::Future<Output = ()> + Send>>| { handle.spawn(fut); })
 			};
 			let node_config = node_config(self.nodes, &self.chain_spec, Roles::FULL, tasks_executor, None, self.base_port, &temp);
 			let addr = node_config.network.listen_addresses.iter().next().unwrap().clone();
@@ -298,8 +294,8 @@
 
 		for light in light {
 			let tasks_executor = {
-				let executor = executor.clone();
-				Box::new(move |fut: Pin<Box<dyn futures::Future<Output = ()> + Send>>| executor.spawn(fut.unit_error().compat()))
+				let handle = handle.clone();
+				Box::new(move |fut: Pin<Box<dyn futures::Future<Output = ()> + Send>>| { handle.spawn(fut); })
 			};
 			let node_config = node_config(self.nodes, &self.chain_spec, Roles::LIGHT, tasks_executor, None, self.base_port, &temp);
 			let addr = node_config.network.listen_addresses.iter().next().unwrap().clone();
