--- conflicted
+++ resolved
@@ -261,13 +261,8 @@
 	decl_module, decl_event, decl_storage, ensure, decl_error,
 	weights::SimpleDispatchInfo,
 	traits::{
-<<<<<<< HEAD
-		Currency, OnFreeBalanceZero, LockIdentifier, LockableCurrency,
+		Currency, LockIdentifier, LockableCurrency,
 		WithdrawReasons, OnUnbalanced, Imbalance, Get, UnixTime
-=======
-		Currency, LockIdentifier, LockableCurrency,
-		WithdrawReasons, OnUnbalanced, Imbalance, Get, Time
->>>>>>> 9195fac7
 	}
 };
 use pallet_session::historical::SessionManager;
