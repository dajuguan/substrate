--- conflicted
+++ resolved
@@ -1689,51 +1689,8 @@
 				Self::slashable_balance_of,
 			);
 
-<<<<<<< HEAD
-			if cfg!(feature = "equalize") {
-				let mut staked_assignments
-					: Vec<(T::AccountId, Vec<PhragmenStakedAssignment<T::AccountId>>)>
-					= Vec::with_capacity(assignments.len());
-				for (n, assignment) in assignments.iter() {
-					let mut staked_assignment
-						: Vec<PhragmenStakedAssignment<T::AccountId>>
-						= Vec::with_capacity(assignment.len());
-
-					// If this is a self vote, then we don't need to equalise it at all. While the
-					// staking system does not allow nomination and validation at the same time,
-					// this must always be 100% support.
-					if assignment.len() == 1 && assignment[0].0 == *n {
-						continue;
-					}
-					for (c, per_thing) in assignment.iter() {
-						let nominator_stake = to_votes(Self::slashable_balance_of(n));
-						let other_stake = *per_thing * nominator_stake;
-						staked_assignment.push((c.clone(), other_stake));
-					}
-					staked_assignments.push((n.clone(), staked_assignment));
-				}
-
-				let tolerance = 0_u128;
-				let iterations = 2_usize;
-				sp_phragmen::equalize::<_, _, T::CurrencyToVote, _>(
-					staked_assignments,
-					&mut supports,
-					tolerance,
-					iterations,
-					Self::slashable_balance_of,
-				);
-			}
-
 			let current_era = Self::current_era();
 			// Populate ErasStakers and figure out the minimum stake behind a slot.
-=======
-			// Clear Stakers.
-			for v in Self::current_elected().iter() {
-				<Stakers<T>>::remove(v);
-			}
-
-			// Populate Stakers and figure out the minimum stake behind a slot.
->>>>>>> d63ff7b9
 			let mut slot_stake = BalanceOf::<T>::max_value();
 			let mut total_staked = BalanceOf::<T>::zero();
 			for (c, s) in supports.into_iter() {
