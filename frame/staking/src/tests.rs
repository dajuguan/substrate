// Copyright 2017-2020 Parity Technologies (UK) Ltd.
// This file is part of Substrate.

// Substrate is free software: you can redistribute it and/or modify
// it under the terms of the GNU General Public License as published by
// the Free Software Foundation, either version 3 of the License, or
// (at your option) any later version.

// Substrate is distributed in the hope that it will be useful,
// but WITHOUT ANY WARRANTY; without even the implied warranty of
// MERCHANTABILITY or FITNESS FOR A PARTICULAR PURPOSE.  See the
// GNU General Public License for more details.

// You should have received a copy of the GNU General Public License
// along with Substrate.  If not, see <http://www.gnu.org/licenses/>.

//! Tests for the module.

use super::*;
use mock::*;
use codec::Encode;
use sp_runtime::{assert_eq_error_rate, traits::{OnInitialize, BadOrigin}};
use sp_staking::offence::OffenceDetails;
use frame_support::{
	assert_ok, assert_noop,
	traits::{Currency, ReservableCurrency},
	dispatch::DispatchError, StorageMap,
};
use substrate_test_utils::assert_eq_uvec;

#[test]
fn force_unstake_works() {
	// Verifies initial conditions of mock
	ExtBuilder::default().build().execute_with(|| {
		// Account 11 is stashed and locked, and account 10 is the controller
		assert_eq!(Staking::bonded(&11), Some(10));
		// Cant transfer
		assert_noop!(
			Balances::transfer(Origin::signed(11), 1, 10),
			DispatchError::Module {
				index: 0,
				error: 1,
				message: Some("LiquidityRestrictions"),
			}
		);
		// Force unstake requires root.
		assert_noop!(Staking::force_unstake(Origin::signed(11), 11), BadOrigin);
		// We now force them to unstake
		assert_ok!(Staking::force_unstake(Origin::ROOT, 11));
		// No longer bonded.
		assert_eq!(Staking::bonded(&11), None);
		// Transfer works.
		assert_ok!(Balances::transfer(Origin::signed(11), 1, 10));
	});
}

#[test]
fn basic_setup_works() {
	// Verifies initial conditions of mock
	ExtBuilder::default().build().execute_with(|| {
		// Account 11 is stashed and locked, and account 10 is the controller
		assert_eq!(Staking::bonded(&11), Some(10));
		// Account 21 is stashed and locked, and account 20 is the controller
		assert_eq!(Staking::bonded(&21), Some(20));
		// Account 1 is not a stashed
		assert_eq!(Staking::bonded(&1), None);

		// Account 10 controls the stash from account 11, which is 100 * balance_factor units
		assert_eq!(
			Staking::ledger(&10),
			Some(StakingLedger { stash: 11, total: 1000, active: 1000, unlocking: vec![], next_reward: 0 })
		);
		// Account 20 controls the stash from account 21, which is 200 * balance_factor units
		assert_eq!(
			Staking::ledger(&20),
			Some(StakingLedger { stash: 21, total: 1000, active: 1000, unlocking: vec![], next_reward: 0 })
		);
		// Account 1 does not control any stash
		assert_eq!(Staking::ledger(&1), None);

		// ValidatorPrefs are default
		assert_eq!(<Validators<Test>>::enumerate().collect::<Vec<_>>(), vec![
			(31, ValidatorPrefs::default()),
			(21, ValidatorPrefs::default()),
			(11, ValidatorPrefs::default())
		]);

		assert_eq!(
			Staking::ledger(100),
			Some(StakingLedger { stash: 101, total: 500, active: 500, unlocking: vec![], next_reward: 0 })
		);
		assert_eq!(Staking::nominators(101).unwrap().targets, vec![11, 21]);

		assert_eq!(
			Staking::eras_stakers(Staking::active_era(), 11),
			Exposure {
				total: 1125,
				own: 1000,
				others: vec![ IndividualExposure { who: 101, value: 125 }]
			},
		);
		assert_eq!(
			Staking::eras_stakers(Staking::active_era(), 21),
			Exposure {
				total: 1375,
				own: 1000,
				others: vec![ IndividualExposure { who: 101, value: 375 }]
			},
		);
		// initial slot_stake
		assert_eq!(Staking::eras_total_stake(Staking::active_era()), 2500);


		// The number of validators required.
		assert_eq!(Staking::validator_count(), 2);

		// Initial Era and session
		assert_eq!(Staking::active_era(), 0);

		// Account 10 has `balance_factor` free balance
		assert_eq!(Balances::free_balance(&10), 1);
		assert_eq!(Balances::free_balance(&10), 1);

		// New era is not being forced
		assert_eq!(Staking::force_era(), Forcing::NotForcing);

		// All exposures must be correct.
		check_exposure_all(Staking::active_era());
		check_nominator_all(Staking::active_era());
	});
}

#[test]
fn change_controller_works() {
	ExtBuilder::default().build().execute_with(|| {
		assert_eq!(Staking::bonded(&11), Some(10));

		assert!(Session::validators().contains(&11));
		// 10 can control 11 who is initially a validator.
		assert_ok!(Staking::chill(Origin::signed(10)));
		assert!(Session::validators().contains(&11));

		assert_ok!(Staking::set_controller(Origin::signed(11), 5));

		start_era(1);

		assert_noop!(
			Staking::validate(Origin::signed(10), ValidatorPrefs::default()),
			Error::<Test>::NotController,
		);
		assert_ok!(Staking::validate(Origin::signed(5), ValidatorPrefs::default()));
	})
}

#[test]
fn rewards_should_work() {
	// should check that:
	// * rewards get recorded per session
	// * rewards get paid per Era
	// * Check that nominators are also rewarded
	ExtBuilder::default().nominate(true).build().execute_with(|| {
		let init_balance_10 = Balances::total_balance(&10);
		let init_balance_11 = Balances::total_balance(&11);
		let init_balance_20 = Balances::total_balance(&20);
		let init_balance_21 = Balances::total_balance(&21);
		let init_balance_100 = Balances::total_balance(&100);
		let init_balance_101 = Balances::total_balance(&101);

		// Check state
		Payee::<Test>::insert(11, RewardDestination::Controller);
		Payee::<Test>::insert(21, RewardDestination::Controller);
		Payee::<Test>::insert(101, RewardDestination::Controller);

		<Module<Test>>::reward_by_ids(vec![(11, 50)]);
		<Module<Test>>::reward_by_ids(vec![(11, 50)]);
		// This is the second validator of the current elected set.
		<Module<Test>>::reward_by_ids(vec![(21, 50)]);

		// Compute total payout now for whole duration as other parameter won't change
		let total_payout_0 = current_total_payout_for_duration(3 * 1000);
		assert!(total_payout_0 > 10); // Test is meaningful if reward something

		start_session(1);

		assert_eq!(Balances::total_balance(&10), init_balance_10);
		assert_eq!(Balances::total_balance(&11), init_balance_11);
		assert_eq!(Balances::total_balance(&20), init_balance_20);
		assert_eq!(Balances::total_balance(&21), init_balance_21);
		assert_eq!(Balances::total_balance(&100), init_balance_100);
		assert_eq!(Balances::total_balance(&101), init_balance_101);
		assert_eq_uvec!(Session::validators(), vec![11, 21]);
		assert_eq!(Staking::eras_reward_points(Staking::active_era()), EraRewardPoints {
			total: 50*3,
			individual: vec![(11, 100), (21, 50)].into_iter().collect(),
		});
		let part_for_10 = Perbill::from_rational_approximation::<u32>(1000, 1125);
		let part_for_20 = Perbill::from_rational_approximation::<u32>(1000, 1375);
		let part_for_100_from_10 = Perbill::from_rational_approximation::<u32>(125, 1125);
		let part_for_100_from_20 = Perbill::from_rational_approximation::<u32>(375, 1375);

		start_session(2);
		start_session(3);

		assert_eq!(Staking::active_era(), 1);
		mock::make_all_reward_payment(0);

		assert_eq_error_rate!(Balances::total_balance(&10), init_balance_10 + part_for_10 * total_payout_0*2/3, 2);
		assert_eq_error_rate!(Balances::total_balance(&11), init_balance_11, 2);
		assert_eq_error_rate!(Balances::total_balance(&20), init_balance_20 + part_for_20 * total_payout_0*1/3, 2);
		assert_eq_error_rate!(Balances::total_balance(&21), init_balance_21, 2);
		assert_eq_error_rate!(
			Balances::total_balance(&100),
			init_balance_100
				+ part_for_100_from_10 * total_payout_0 * 2/3
				+ part_for_100_from_20 * total_payout_0 * 1/3,
			2
		);
		assert_eq_error_rate!(Balances::total_balance(&101), init_balance_101, 2);

		assert_eq_uvec!(Session::validators(), vec![11, 21]);
		<Module<Test>>::reward_by_ids(vec![(11, 1)]);

		// Compute total payout now for whole duration as other parameter won't change
		let total_payout_1 = current_total_payout_for_duration(3 * 1000);
		assert!(total_payout_1 > 10); // Test is meaningful if reward something

		start_era(2);
		mock::make_all_reward_payment(1);

		assert_eq_error_rate!(Balances::total_balance(&10), init_balance_10 + part_for_10 * (total_payout_0 * 2/3 + total_payout_1), 2);
		assert_eq_error_rate!(Balances::total_balance(&11), init_balance_11, 2);
		assert_eq_error_rate!(Balances::total_balance(&20), init_balance_20 + part_for_20 * total_payout_0 * 1/3, 2);
		assert_eq_error_rate!(Balances::total_balance(&21), init_balance_21, 2);
		assert_eq_error_rate!(
			Balances::total_balance(&100),
			init_balance_100
				+ part_for_100_from_10 * (total_payout_0 * 2/3 + total_payout_1)
				+ part_for_100_from_20 * total_payout_0 * 1/3,
			2
		);
		assert_eq_error_rate!(Balances::total_balance(&101), init_balance_101, 2);
	});
}

#[test]
fn staking_should_work() {
	// should test:
	// * new validators can be added to the default set
	// * new ones will be chosen per era
	// * either one can unlock the stash and back-down from being a validator via `chill`ing.
	ExtBuilder::default()
		.nominate(false)
		.fair(false) // to give 20 more staked value
		.build()
		.execute_with(|| {
			// --- Block 1:
			start_session(1);

			Timestamp::set_timestamp(1); // Initialize time.

			// remember + compare this along with the test.
			assert_eq_uvec!(validator_controllers(), vec![20, 10]);

			// put some money in account that we'll use.
			for i in 1..5 { let _ = Balances::make_free_balance_be(&i, 2000); }

			// --- Block 2:
			start_session(2);
			// add a new candidate for being a validator. account 3 controlled by 4.
			assert_ok!(Staking::bond(Origin::signed(3), 4, 1500, RewardDestination::Controller));
			assert_ok!(Staking::validate(Origin::signed(4), ValidatorPrefs::default()));

			// No effects will be seen so far.
			assert_eq_uvec!(validator_controllers(), vec![20, 10]);

			// --- Block 3:
			start_session(3);

			// No effects will be seen so far. Era has not been yet triggered.
			assert_eq_uvec!(validator_controllers(), vec![20, 10]);


			// --- Block 4: the validators will now be queued.
			start_session(4);
			assert_eq!(Staking::active_era(), 1);

			// --- Block 5: the validators are still in queue.
			start_session(5);

			// --- Block 6: the validators will now be changed.
			start_session(6);

			assert_eq_uvec!(validator_controllers(), vec![20, 4]);
			// --- Block 6: Unstake 4 as a validator, freeing up the balance stashed in 3
			// 4 will chill
			Staking::chill(Origin::signed(4)).unwrap();

			// --- Block 7: nothing. 4 is still there.
			start_session(7);
			assert_eq_uvec!(validator_controllers(), vec![20, 4]);

			// --- Block 8:
			start_session(8);

			// --- Block 9: 4 will not be a validator.
			start_session(9);
			assert_eq_uvec!(validator_controllers(), vec![20, 10]);

			// Note: the stashed value of 4 is still lock
			assert_eq!(
				Staking::ledger(&4),
				Some(StakingLedger { stash: 3, total: 1500, active: 1500, unlocking: vec![], next_reward: 1 })
			);
			// e.g. it cannot spend more than 500 that it has free from the total 2000
			assert_noop!(
				Balances::reserve(&3, 501),
				DispatchError::Module {
					index: 0,
					error: 1,
					message: Some("LiquidityRestrictions"),
				}
			);
			assert_ok!(Balances::reserve(&3, 409));
		});
}

#[test]
fn less_than_needed_candidates_works() {
	ExtBuilder::default()
		.minimum_validator_count(1)
		.validator_count(4)
		.nominate(false)
		.num_validators(3)
		.build()
		.execute_with(|| {
			assert_eq!(Staking::validator_count(), 4);
			assert_eq!(Staking::minimum_validator_count(), 1);
			assert_eq_uvec!(validator_controllers(), vec![30, 20, 10]);

			start_era(1);

			// Previous set is selected. NO election algorithm is even executed.
			assert_eq_uvec!(validator_controllers(), vec![30, 20, 10]);

			// But the exposure is updated in a simple way. No external votes exists.
			// This is purely self-vote.
			assert!(
				ErasStakers::<Test>::iter_prefix(Staking::active_era())
					.all(|exposure| exposure.others.is_empty())
			);
			check_exposure_all(Staking::active_era());
			check_nominator_all(Staking::active_era());
		});
}

#[test]
fn no_candidate_emergency_condition() {
	ExtBuilder::default()
		.minimum_validator_count(4)
		.validator_count(15)
		.num_validators(4)
		.validator_pool(true)
		.nominate(false)
		.build()
		.execute_with(|| {
			// initial validators
			assert_eq_uvec!(validator_controllers(), vec![10, 20, 30, 40]);
			assert_eq!(Staking::validator_count(), 15);

			// try to chill
			let _ = Staking::chill(Origin::signed(10));

			// trigger era
			start_era(1);

			// Previous ones are elected. chill is invalidates. TODO: #2494
			assert_eq_uvec!(validator_controllers(), vec![10, 20, 30, 40]);
			assert_eq_uvec!(Session::validators(), vec![11, 21, 31, 41]);
		});
}

#[test]
fn nominating_and_rewards_should_work() {
	// PHRAGMEN OUTPUT: running this test with the reference impl gives:
	//
	// Sequential Phragmén gives
	// 10  is elected with stake  2200.0 and score  0.0003333333333333333
	// 20  is elected with stake  1800.0 and score  0.0005555555555555556

	// 10  has load  0.0003333333333333333 and supported
	// 10  with stake  1000.0
	// 20  has load  0.0005555555555555556 and supported
	// 20  with stake  1000.0
	// 30  has load  0 and supported
	// 30  with stake  0
	// 40  has load  0 and supported
	// 40  with stake  0
	// 2  has load  0.0005555555555555556 and supported
	// 10  with stake  600.0 20  with stake  400.0 30  with stake  0.0
	// 4  has load  0.0005555555555555556 and supported
	// 10  with stake  600.0 20  with stake  400.0 40  with stake  0.0

	// Sequential Phragmén with post processing gives
	// 10  is elected with stake  2000.0 and score  0.0003333333333333333
	// 20  is elected with stake  2000.0 and score  0.0005555555555555556

	// 10  has load  0.0003333333333333333 and supported
	// 10  with stake  1000.0
	// 20  has load  0.0005555555555555556 and supported
	// 20  with stake  1000.0
	// 30  has load  0 and supported
	// 30  with stake  0
	// 40  has load  0 and supported
	// 40  with stake  0
	// 2  has load  0.0005555555555555556 and supported
	// 10  with stake  400.0 20  with stake  600.0 30  with stake  0
	// 4  has load  0.0005555555555555556 and supported
	// 10  with stake  600.0 20  with stake  400.0 40  with stake  0.0
	ExtBuilder::default()
		.nominate(false)
		.validator_pool(true)
		.build()
		.execute_with(|| {
			// initial validators -- everyone is actually even.
			assert_eq_uvec!(validator_controllers(), vec![40, 30]);

			// Set payee to controller
			assert_ok!(Staking::set_payee(Origin::signed(10), RewardDestination::Controller));
			assert_ok!(Staking::set_payee(Origin::signed(20), RewardDestination::Controller));
			assert_ok!(Staking::set_payee(Origin::signed(30), RewardDestination::Controller));
			assert_ok!(Staking::set_payee(Origin::signed(40), RewardDestination::Controller));

			// give the man some money
			let initial_balance = 1000;
			for i in [1, 2, 3, 4, 5, 10, 11, 20, 21].iter() {
				let _ = Balances::make_free_balance_be(i, initial_balance);
			}

			// bond two account pairs and state interest in nomination.
			// 2 will nominate for 10, 20, 30
			assert_ok!(Staking::bond(Origin::signed(1), 2, 1000, RewardDestination::Controller));
			assert_ok!(Staking::nominate(Origin::signed(2), vec![11, 21, 31]));
			// 4 will nominate for 10, 20, 40
			assert_ok!(Staking::bond(Origin::signed(3), 4, 1000, RewardDestination::Controller));
			assert_ok!(Staking::nominate(Origin::signed(4), vec![11, 21, 41]));

			// the total reward for era 0
			let total_payout_0 = current_total_payout_for_duration(3000);
			assert!(total_payout_0 > 100); // Test is meaningfull if reward something
			<Module<Test>>::reward_by_ids(vec![(41, 1)]);
			<Module<Test>>::reward_by_ids(vec![(31, 1)]);

			start_era(1);

			// 10 and 20 have more votes, they will be chosen by phragmen.
			assert_eq_uvec!(validator_controllers(), vec![20, 10]);

			// OLD validators must have already received some rewards.
			mock::make_all_reward_payment(0);
			assert_eq!(Balances::total_balance(&40), 1 + total_payout_0 / 2);
			assert_eq!(Balances::total_balance(&30), 1 + total_payout_0 / 2);

			// ------ check the staked value of all parties.

			// 30 and 40 are not chosen anymore
			assert_eq!(ErasStakers::<Test>::iter_prefix(Staking::active_era()).count(), 2);
			assert_eq!(
				Staking::eras_stakers(Staking::active_era(), 11),
				Exposure {
					total: 1000 + 800,
					own: 1000,
					others: vec![
						IndividualExposure { who: 1, value: 400 },
						IndividualExposure { who: 3, value: 400 },
					]
				},
			);
			assert_eq!(
				Staking::eras_stakers(Staking::active_era(), 21),
				Exposure {
					total: 1000 + 1200,
					own: 1000,
					others: vec![
						IndividualExposure { who: 1, value: 600 },
						IndividualExposure { who: 3, value: 600 },
					]
				},
			);

			// the total reward for era 1
			let total_payout_1 = current_total_payout_for_duration(3000);
			assert!(total_payout_1 > 100); // Test is meaningfull if reward something
			<Module<Test>>::reward_by_ids(vec![(21, 2)]);
			<Module<Test>>::reward_by_ids(vec![(11, 1)]);

			start_era(2);

			// nothing else will happen, era ends and rewards are paid again,
			// it is expected that nominators will also be paid. See below

			mock::make_all_reward_payment(1);
			let payout_for_10 = total_payout_1 / 3;
			let payout_for_20 = 2 * total_payout_1 / 3;
			// Nominator 2: has [400/1800 ~ 2/9 from 10] + [600/2200 ~ 3/11 from 20]'s reward. ==> 2/9 + 3/11
			assert_eq_error_rate!(
				Balances::total_balance(&2),
				initial_balance + (2 * payout_for_10 / 9 + 3 * payout_for_20 / 11),
				1,
			);
			// Nominator 4: has [400/1800 ~ 2/9 from 10] + [600/2200 ~ 3/11 from 20]'s reward. ==> 2/9 + 3/11
			assert_eq_error_rate!(
				Balances::total_balance(&4),
				initial_balance + (2 * payout_for_10 / 9 + 3 * payout_for_20 / 11),
				1,
			);

			// Validator 10: got 800 / 1800 external stake => 8/18 =? 4/9 => Validator's share = 5/9
			assert_eq_error_rate!(
				Balances::total_balance(&10),
				initial_balance + 5 * payout_for_10 / 9,
				1,
			);
			// Validator 20: got 1200 / 2200 external stake => 12/22 =? 6/11 => Validator's share = 5/11
			assert_eq_error_rate!(
				Balances::total_balance(&20),
				initial_balance + 5 * payout_for_20 / 11,
				1,
			);

			check_exposure_all(Staking::active_era());
			check_nominator_all(Staking::active_era());
		});
}

#[test]
fn nominators_also_get_slashed() {
	// A nominator should be slashed if the validator they nominated is slashed
	// Here is the breakdown of roles:
	// 10 - is the controller of 11
	// 11 - is the stash.
	// 2 - is the nominator of 20, 10
	ExtBuilder::default().nominate(false).build().execute_with(|| {
		assert_eq!(Staking::validator_count(), 2);

		// Set payee to controller
		assert_ok!(Staking::set_payee(Origin::signed(10), RewardDestination::Controller));

		// give the man some money.
		let initial_balance = 1000;
		for i in [1, 2, 3, 10].iter() {
			let _ = Balances::make_free_balance_be(i, initial_balance);
		}

		// 2 will nominate for 10, 20
		let nominator_stake = 500;
		assert_ok!(Staking::bond(Origin::signed(1), 2, nominator_stake, RewardDestination::default()));
		assert_ok!(Staking::nominate(Origin::signed(2), vec![20, 10]));

		let total_payout = current_total_payout_for_duration(3000);
		assert!(total_payout > 100); // Test is meaningfull if reward something
		<Module<Test>>::reward_by_ids(vec![(11, 1)]);

		// new era, pay rewards,
		start_era(1);

		// Nominator stash didn't collect any.
		assert_eq!(Balances::total_balance(&2), initial_balance);

		// 10 goes offline
		on_offence_now(
			&[OffenceDetails {
				offender: (
					11,
					Staking::eras_stakers(Staking::active_era(), 11),
				),
				reporters: vec![],
			}],
			&[Perbill::from_percent(5)],
		);
		let expo = Staking::eras_stakers(Staking::active_era(), 11);
		let slash_value = 50;
		let total_slash = expo.total.min(slash_value);
		let validator_slash = expo.own.min(total_slash);
		let nominator_slash = nominator_stake.min(total_slash - validator_slash);

		// initial + first era reward + slash
		assert_eq!(Balances::total_balance(&11), initial_balance - validator_slash);
		assert_eq!(Balances::total_balance(&2), initial_balance - nominator_slash);
		check_exposure_all(Staking::active_era());
		check_nominator_all(Staking::active_era());
		// Because slashing happened.
		assert!(is_disabled(10));
	});
}

#[test]
fn double_staking_should_fail() {
	// should test (in the same order):
	// * an account already bonded as stash cannot be be stashed again.
	// * an account already bonded as stash cannot nominate.
	// * an account already bonded as controller can nominate.
	ExtBuilder::default().build().execute_with(|| {
		let arbitrary_value = 5;
		// 2 = controller, 1 stashed => ok
		assert_ok!(
			Staking::bond(Origin::signed(1), 2, arbitrary_value,
			RewardDestination::default())
		);
		// 4 = not used so far, 1 stashed => not allowed.
		assert_noop!(
			Staking::bond(Origin::signed(1), 4, arbitrary_value,
			RewardDestination::default()), Error::<Test>::AlreadyBonded,
		);
		// 1 = stashed => attempting to nominate should fail.
		assert_noop!(Staking::nominate(Origin::signed(1), vec![1]), Error::<Test>::NotController);
		// 2 = controller  => nominating should work.
		assert_ok!(Staking::nominate(Origin::signed(2), vec![1]));
	});
}

#[test]
fn double_controlling_should_fail() {
	// should test (in the same order):
	// * an account already bonded as controller CANNOT be reused as the controller of another account.
	ExtBuilder::default().build().execute_with(|| {
		let arbitrary_value = 5;
		// 2 = controller, 1 stashed => ok
		assert_ok!(Staking::bond(
			Origin::signed(1),
			2,
			arbitrary_value,
			RewardDestination::default(),
		));
		// 2 = controller, 3 stashed (Note that 2 is reused.) => no-op
		assert_noop!(
			Staking::bond(Origin::signed(3), 2, arbitrary_value, RewardDestination::default()),
			Error::<Test>::AlreadyPaired,
		);
	});
}

#[test]
fn session_and_eras_work() {
	ExtBuilder::default().build().execute_with(|| {
		assert_eq!(Staking::active_era(), 0);

		// Block 1: No change.
		start_session(1);
		assert_eq!(Session::current_index(), 1);
		assert_eq!(Staking::active_era(), 0);

		// Block 2: No change.
		start_session(2);
		assert_eq!(Session::current_index(), 2);
		assert_eq!(Staking::active_era(), 0);

		// Block 3: Era increment.
		start_session(3);
		assert_eq!(Session::current_index(), 3);
		assert_eq!(Staking::active_era(), 1);

		// Block 4: No change.
		start_session(4);
		assert_eq!(Session::current_index(), 4);
		assert_eq!(Staking::active_era(), 1);

		// Block 5: No change.
		start_session(5);
		assert_eq!(Session::current_index(), 5);
		assert_eq!(Staking::active_era(), 1);

		// Block 6: Era increment.
		start_session(6);
		assert_eq!(Session::current_index(), 6);
		assert_eq!(Staking::active_era(), 2);

		// Block 7: No change.
		start_session(7);
		assert_eq!(Session::current_index(), 7);
		assert_eq!(Staking::active_era(), 2);

		// Block 8: No change.
		start_session(8);
		assert_eq!(Session::current_index(), 8);
		assert_eq!(Staking::active_era(), 2);

		// Block 9: Era increment.
		start_session(9);
		assert_eq!(Session::current_index(), 9);
		assert_eq!(Staking::active_era(), 3);
	});
}

#[test]
fn forcing_new_era_works() {
	ExtBuilder::default().build().execute_with(|| {
		// normal flow of session.
		assert_eq!(Staking::active_era(), 0);
		start_session(0);
		assert_eq!(Staking::active_era(), 0);
		start_session(1);
		assert_eq!(Staking::active_era(), 0);
		start_session(2);
		assert_eq!(Staking::active_era(), 0);
		start_session(3);
		assert_eq!(Staking::active_era(), 1);

		// no era change.
		ForceEra::put(Forcing::ForceNone);
		start_session(4);
		assert_eq!(Staking::active_era(), 1);
		start_session(5);
		assert_eq!(Staking::active_era(), 1);
		start_session(6);
		assert_eq!(Staking::active_era(), 1);
		start_session(7);
		assert_eq!(Staking::active_era(), 1);

		// back to normal.
		// this immediately starts a new session.
		ForceEra::put(Forcing::NotForcing);
		start_session(8);
		assert_eq!(Staking::active_era(), 1); // There is one session delay
		start_session(9);
		assert_eq!(Staking::active_era(), 2);

		// forceful change
		ForceEra::put(Forcing::ForceAlways);
		start_session(10);
		assert_eq!(Staking::active_era(), 2); // There is one session delay
		start_session(11);
		assert_eq!(Staking::active_era(), 3);
		start_session(12);
		assert_eq!(Staking::active_era(), 4);

		// just one forceful change
		ForceEra::put(Forcing::ForceNew);
		start_session(13);
		assert_eq!(Staking::active_era(), 5);
		assert_eq!(ForceEra::get(), Forcing::NotForcing);
		start_session(14);
		assert_eq!(Staking::active_era(), 6);
		start_session(15);
		assert_eq!(Staking::active_era(), 6);

	});
}

#[test]
fn cannot_transfer_staked_balance() {
	// Tests that a stash account cannot transfer funds
	ExtBuilder::default().nominate(false).build().execute_with(|| {
		// Confirm account 11 is stashed
		assert_eq!(Staking::bonded(&11), Some(10));
		// Confirm account 11 has some free balance
		assert_eq!(Balances::free_balance(&11), 1000);
		// Confirm account 11 (via controller 10) is totally staked
		assert_eq!(Staking::eras_stakers(Staking::active_era(), 11).total, 1000);
		// Confirm account 11 cannot transfer as a result
		assert_noop!(
			Balances::transfer(Origin::signed(11), 20, 1),
			DispatchError::Module {
				index: 0,
				error: 1,
				message: Some("LiquidityRestrictions"),
			}
		);

		// Give account 11 extra free balance
		let _ = Balances::make_free_balance_be(&11, 10000);
		// Confirm that account 11 can now transfer some balance
		assert_ok!(Balances::transfer(Origin::signed(11), 20, 1));
	});
}

#[test]
fn cannot_transfer_staked_balance_2() {
	// Tests that a stash account cannot transfer funds
	// Same test as above but with 20, and more accurate.
	// 21 has 2000 free balance but 1000 at stake
	ExtBuilder::default().nominate(false).fair(true).build().execute_with(|| {
		// Confirm account 21 is stashed
		assert_eq!(Staking::bonded(&21), Some(20));
		// Confirm account 21 has some free balance
		assert_eq!(Balances::free_balance(&21), 2000);
		// Confirm account 21 (via controller 20) is totally staked
		assert_eq!(Staking::eras_stakers(Staking::active_era(), 21).total, 1000);
		// Confirm account 21 can transfer at most 1000
		assert_noop!(
			Balances::transfer(Origin::signed(21), 20, 1001),
			DispatchError::Module {
				index: 0,
				error: 1,
				message: Some("LiquidityRestrictions"),
			}
		);
		assert_ok!(Balances::transfer(Origin::signed(21), 20, 1000));
	});
}

#[test]
fn cannot_reserve_staked_balance() {
	// Checks that a bonded account cannot reserve balance from free balance
	ExtBuilder::default().build().execute_with(|| {
		// Confirm account 11 is stashed
		assert_eq!(Staking::bonded(&11), Some(10));
		// Confirm account 11 has some free balance
		assert_eq!(Balances::free_balance(&11), 1000);
		// Confirm account 11 (via controller 10) is totally staked
		assert_eq!(Staking::eras_stakers(Staking::active_era(), 11).own, 1000);
		// Confirm account 11 cannot transfer as a result
		assert_noop!(
			Balances::reserve(&11, 1),
			DispatchError::Module {
				index: 0,
				error: 1,
				message: Some("LiquidityRestrictions"),
			}
		);

		// Give account 11 extra free balance
		let _ = Balances::make_free_balance_be(&11, 10000);
		// Confirm account 11 can now reserve balance
		assert_ok!(Balances::reserve(&11, 1));
	});
}

#[test]
fn reward_destination_works() {
	// Rewards go to the correct destination as determined in Payee
	ExtBuilder::default().nominate(false).build().execute_with(|| {
		// Check that account 11 is a validator
		assert!(Session::validators().contains(&11));
		// Check the balance of the validator account
		assert_eq!(Balances::free_balance(&10), 1);
		// Check the balance of the stash account
		assert_eq!(Balances::free_balance(&11), 1000);
		// Check how much is at stake
		assert_eq!(Staking::ledger(&10), Some(StakingLedger {
			stash: 11,
			total: 1000,
			active: 1000,
			unlocking: vec![],
			next_reward: 0,
		}));

		// Compute total payout now for whole duration as other parameter won't change
		let total_payout_0 = current_total_payout_for_duration(3000);
		assert!(total_payout_0 > 100); // Test is meaningfull if reward something
		<Module<Test>>::reward_by_ids(vec![(11, 1)]);

		start_era(1);
		mock::make_all_reward_payment(0);

		// Check that RewardDestination is Staked (default)
		assert_eq!(Staking::payee(&11), RewardDestination::Staked);
		// Check that reward went to the stash account of validator
		assert_eq!(Balances::free_balance(&11), 1000 + total_payout_0);
		// Check that amount at stake increased accordingly
		assert_eq!(Staking::ledger(&10), Some(StakingLedger {
			stash: 11,
			total: 1000 + total_payout_0,
			active: 1000 + total_payout_0,
			unlocking: vec![],
			next_reward: 1,
		}));

		//Change RewardDestination to Stash
		<Payee<Test>>::insert(&11, RewardDestination::Stash);

		// Compute total payout now for whole duration as other parameter won't change
		let total_payout_1 = current_total_payout_for_duration(3000);
		assert!(total_payout_1 > 100); // Test is meaningfull if reward something
		<Module<Test>>::reward_by_ids(vec![(11, 1)]);

		start_era(2);
		mock::make_all_reward_payment(1);

		// Check that RewardDestination is Stash
		assert_eq!(Staking::payee(&11), RewardDestination::Stash);
		// Check that reward went to the stash account
		assert_eq!(Balances::free_balance(&11), 1000 + total_payout_0 + total_payout_1);
		// Record this value
		let recorded_stash_balance = 1000 + total_payout_0 + total_payout_1;
		// Check that amount at stake is NOT increased
		assert_eq!(Staking::ledger(&10), Some(StakingLedger {
			stash: 11,
			total: 1000 + total_payout_0,
			active: 1000 + total_payout_0,
			unlocking: vec![],
			next_reward: 2,
		}));

		// Change RewardDestination to Controller
		<Payee<Test>>::insert(&11, RewardDestination::Controller);

		// Check controller balance
		assert_eq!(Balances::free_balance(&10), 1);

		// Compute total payout now for whole duration as other parameter won't change
		let total_payout_2 = current_total_payout_for_duration(3000);
		assert!(total_payout_2 > 100); // Test is meaningfull if reward something
		<Module<Test>>::reward_by_ids(vec![(11, 1)]);

		start_era(3);
		mock::make_all_reward_payment(2);

		// Check that RewardDestination is Controller
		assert_eq!(Staking::payee(&11), RewardDestination::Controller);
		// Check that reward went to the controller account
		assert_eq!(Balances::free_balance(&10), 1 + total_payout_2);
		// Check that amount at stake is NOT increased
		assert_eq!(Staking::ledger(&10), Some(StakingLedger {
			stash: 11,
			total: 1000 + total_payout_0,
			active: 1000 + total_payout_0,
			unlocking: vec![],
			next_reward: 3,
		}));
		// Check that amount in staked account is NOT increased.
		assert_eq!(Balances::free_balance(&11), recorded_stash_balance);
	});
}

#[test]
fn validator_payment_prefs_work() {
	// Test that validator preferences are correctly honored
	// Note: unstake threshold is being directly tested in slashing tests.
	// This test will focus on validator payment.
	ExtBuilder::default().build().execute_with(|| {
		let commission = Perbill::from_percent(40);
		<Validators<Test>>::insert(&11, ValidatorPrefs {
			commission: commission.clone(),
		});

		// Reward controller so staked ratio doesn't change.
		<Payee<Test>>::insert(&11, RewardDestination::Controller);
		<Payee<Test>>::insert(&101, RewardDestination::Controller);

		start_era(1);
		mock::make_all_reward_payment(0);

		let balance_era_1_10 = Balances::total_balance(&10);
		let balance_era_1_100 = Balances::total_balance(&100);

		// Compute total payout now for whole duration as other parameter won't change
		let total_payout_1 = current_total_payout_for_duration(3000);
		let exposure_1 = Staking::eras_stakers(Staking::active_era(), 11);
		assert!(total_payout_1 > 100); // Test is meaningfull if reward something
		<Module<Test>>::reward_by_ids(vec![(11, 1)]);

		start_era(2);
		mock::make_all_reward_payment(1);

		let taken_cut = commission * total_payout_1;
		let shared_cut = total_payout_1 - taken_cut;
		let reward_of_10 = shared_cut * exposure_1.own / exposure_1.total + taken_cut;
		let reward_of_100 = shared_cut * exposure_1.others[0].value / exposure_1.total;
		assert_eq_error_rate!(Balances::total_balance(&10), balance_era_1_10 + reward_of_10, 2);
		assert_eq_error_rate!(Balances::total_balance(&100), balance_era_1_100 + reward_of_100, 2);

		check_exposure_all(Staking::active_era());
		check_nominator_all(Staking::active_era());
	});

}

#[test]
fn bond_extra_works() {
	// Tests that extra `free_balance` in the stash can be added to stake
	// NOTE: this tests only verifies `StakingLedger` for correct updates
	// See `bond_extra_and_withdraw_unbonded_works` for more details and updates on `Exposure`.
	ExtBuilder::default().build().execute_with(|| {
		// Check that account 10 is a validator
		assert!(Session::validators().contains(&11));
		// Check that account 10 is bonded to account 11
		assert_eq!(Staking::bonded(&11), Some(10));
		// Check how much is at stake
		assert_eq!(Staking::ledger(&10), Some(StakingLedger {
			stash: 11,
			total: 1000,
			active: 1000,
			unlocking: vec![],
			next_reward: 0,
		}));

		// Give account 11 some large free balance greater than total
		let _ = Balances::make_free_balance_be(&11, 1000000);

		// Call the bond_extra function from controller, add only 100
		assert_ok!(Staking::bond_extra(Origin::signed(11), 100));
		// There should be 100 more `total` and `active` in the ledger
		assert_eq!(Staking::ledger(&10), Some(StakingLedger {
			stash: 11,
			total: 1000 + 100,
			active: 1000 + 100,
			unlocking: vec![],
			next_reward: 0,
		}));

		// Call the bond_extra function with a large number, should handle it
		assert_ok!(Staking::bond_extra(Origin::signed(11), u64::max_value()));
		// The full amount of the funds should now be in the total and active
		assert_eq!(Staking::ledger(&10), Some(StakingLedger {
			stash: 11,
			total: 1000000,
			active: 1000000,
			unlocking: vec![],
			next_reward: 0,
		}));
	});
}

#[test]
fn bond_extra_and_withdraw_unbonded_works() {
	// * Should test
	// * Given an account being bonded [and chosen as a validator](not mandatory)
	// * It can add extra funds to the bonded account.
	// * it can unbond a portion of its funds from the stash account.
	// * Once the unbonding period is done, it can actually take the funds out of the stash.
	ExtBuilder::default().nominate(false).build().execute_with(|| {
		// Set payee to controller. avoids confusion
		assert_ok!(Staking::set_payee(Origin::signed(10), RewardDestination::Controller));

		// Give account 11 some large free balance greater than total
		let _ = Balances::make_free_balance_be(&11, 1000000);

		// Initial config should be correct
		assert_eq!(Staking::active_era(), 0);
		assert_eq!(Session::current_index(), 0);

		// check the balance of a validator accounts.
		assert_eq!(Balances::total_balance(&10), 1);

		// confirm that 10 is a normal validator and gets paid at the end of the era.
		start_era(1);

		// Initial state of 10
		assert_eq!(Staking::ledger(&10), Some(StakingLedger {
			stash: 11,
			total: 1000,
			active: 1000,
			unlocking: vec![],
			next_reward: 0,
		}));
		assert_eq!(Staking::eras_stakers(Staking::active_era(), 11), Exposure { total: 1000, own: 1000, others: vec![] });

		// deposit the extra 100 units
		Staking::bond_extra(Origin::signed(11), 100).unwrap();

		assert_eq!(Staking::ledger(&10), Some(StakingLedger {
			stash: 11,
			total: 1000 + 100,
			active: 1000 + 100,
			unlocking: vec![],
			next_reward: 0,
		}));
		// Exposure is a snapshot! only updated after the next era update.
		assert_ne!(Staking::eras_stakers(Staking::active_era(), 11), Exposure { total: 1000 + 100, own: 1000 + 100, others: vec![] });

		// trigger next era.
		Timestamp::set_timestamp(10);
		start_era(2);
		assert_eq!(Staking::active_era(), 2);

		// ledger should be the same.
		assert_eq!(Staking::ledger(&10), Some(StakingLedger {
			stash: 11,
			total: 1000 + 100,
			active: 1000 + 100,
			unlocking: vec![],
			next_reward: 0,
		}));
		// Exposure is now updated.
		assert_eq!(Staking::eras_stakers(Staking::active_era(), 11), Exposure { total: 1000 + 100, own: 1000 + 100, others: vec![] });

		// Unbond almost all of the funds in stash.
		Staking::unbond(Origin::signed(10), 1000).unwrap();
		assert_eq!(Staking::ledger(&10), Some(StakingLedger {
			stash: 11, total: 1000 + 100, active: 100, unlocking: vec![UnlockChunk{ value: 1000, era: 2 + 3}], next_reward: 0 })
		);

		// Attempting to free the balances now will fail. 2 eras need to pass.
		Staking::withdraw_unbonded(Origin::signed(10)).unwrap();
		assert_eq!(Staking::ledger(&10), Some(StakingLedger {
			stash: 11, total: 1000 + 100, active: 100, unlocking: vec![UnlockChunk{ value: 1000, era: 2 + 3}], next_reward: 0 }));

		// trigger next era.
		start_era(3);

		// nothing yet
		Staking::withdraw_unbonded(Origin::signed(10)).unwrap();
		assert_eq!(Staking::ledger(&10), Some(StakingLedger {
			stash: 11, total: 1000 + 100, active: 100, unlocking: vec![UnlockChunk{ value: 1000, era: 2 + 3}], next_reward: 0 }));

		// trigger next era.
		start_era(5);

		Staking::withdraw_unbonded(Origin::signed(10)).unwrap();
		// Now the value is free and the staking ledger is updated.
		assert_eq!(Staking::ledger(&10), Some(StakingLedger {
			stash: 11, total: 100, active: 100, unlocking: vec![], next_reward: 0 }));
	})
}

#[test]
fn too_many_unbond_calls_should_not_work() {
	ExtBuilder::default().build().execute_with(|| {
		// locked at era 0 until 3
		for _ in 0..MAX_UNLOCKING_CHUNKS-1 {
			assert_ok!(Staking::unbond(Origin::signed(10), 1));
		}

		start_era(1);

		// locked at era 1 until 4
		assert_ok!(Staking::unbond(Origin::signed(10), 1));
		// can't do more.
		assert_noop!(Staking::unbond(Origin::signed(10), 1), Error::<Test>::NoMoreChunks);

		start_era(3);

		assert_noop!(Staking::unbond(Origin::signed(10), 1), Error::<Test>::NoMoreChunks);
		// free up.
		assert_ok!(Staking::withdraw_unbonded(Origin::signed(10)));

		// Can add again.
		assert_ok!(Staking::unbond(Origin::signed(10), 1));
		assert_eq!(Staking::ledger(&10).unwrap().unlocking.len(), 2);
	})
}

#[test]
fn rebond_works() {
	// * Should test
	// * Given an account being bonded [and chosen as a validator](not mandatory)
	// * it can unbond a portion of its funds from the stash account.
	// * it can re-bond a portion of the funds scheduled to unlock.
	ExtBuilder::default()
		.nominate(false)
		.build()
		.execute_with(|| {
			// Set payee to controller. avoids confusion
			assert_ok!(Staking::set_payee(
				Origin::signed(10),
				RewardDestination::Controller
			));

			// Give account 11 some large free balance greater than total
			let _ = Balances::make_free_balance_be(&11, 1000000);

			// confirm that 10 is a normal validator and gets paid at the end of the era.
			start_era(1);

			// Initial state of 10
			assert_eq!(
				Staking::ledger(&10),
				Some(StakingLedger {
					stash: 11,
					total: 1000,
					active: 1000,
					unlocking: vec![],
					next_reward: 0,
				})
			);

			start_era(2);
			assert_eq!(Staking::active_era(), 2);

			// Try to rebond some funds. We get an error since no fund is unbonded.
			assert_noop!(
				Staking::rebond(Origin::signed(10), 500),
				Error::<Test>::NoUnlockChunk,
			);

			// Unbond almost all of the funds in stash.
			Staking::unbond(Origin::signed(10), 900).unwrap();
			assert_eq!(
				Staking::ledger(&10),
				Some(StakingLedger {
					stash: 11,
					total: 1000,
					active: 100,
					unlocking: vec![UnlockChunk {
						value: 900,
						era: 2 + 3,
					}],
					next_reward: 0,
				})
			);

			// Re-bond all the funds unbonded.
			Staking::rebond(Origin::signed(10), 900).unwrap();
			assert_eq!(
				Staking::ledger(&10),
				Some(StakingLedger {
					stash: 11,
					total: 1000,
					active: 1000,
					unlocking: vec![],
					next_reward: 0,
				})
			);

			// Unbond almost all of the funds in stash.
			Staking::unbond(Origin::signed(10), 900).unwrap();
			assert_eq!(
				Staking::ledger(&10),
				Some(StakingLedger {
					stash: 11,
					total: 1000,
					active: 100,
					unlocking: vec![UnlockChunk { value: 900, era: 5 }],
					next_reward: 0,
				})
			);

			// Re-bond part of the funds unbonded.
			Staking::rebond(Origin::signed(10), 500).unwrap();
			assert_eq!(
				Staking::ledger(&10),
				Some(StakingLedger {
					stash: 11,
					total: 1000,
					active: 600,
					unlocking: vec![UnlockChunk { value: 400, era: 5 }],
					next_reward: 0,
				})
			);

			// Re-bond the remainder of the funds unbonded.
			Staking::rebond(Origin::signed(10), 500).unwrap();
			assert_eq!(
				Staking::ledger(&10),
				Some(StakingLedger {
					stash: 11,
					total: 1000,
					active: 1000,
					unlocking: vec![],
					next_reward: 0,
				})
			);

			// Unbond parts of the funds in stash.
			Staking::unbond(Origin::signed(10), 300).unwrap();
			Staking::unbond(Origin::signed(10), 300).unwrap();
			Staking::unbond(Origin::signed(10), 300).unwrap();
			assert_eq!(
				Staking::ledger(&10),
				Some(StakingLedger {
					stash: 11,
					total: 1000,
					active: 100,
					unlocking: vec![
						UnlockChunk { value: 300, era: 5 },
						UnlockChunk { value: 300, era: 5 },
						UnlockChunk { value: 300, era: 5 },
					],
					next_reward: 0,
				})
			);

			// Re-bond part of the funds unbonded.
			Staking::rebond(Origin::signed(10), 500).unwrap();
			assert_eq!(
				Staking::ledger(&10),
				Some(StakingLedger {
					stash: 11,
					total: 1000,
					active: 600,
					unlocking: vec![
						UnlockChunk { value: 300, era: 5 },
						UnlockChunk { value: 100, era: 5 },
					],
					next_reward: 0,
				})
			);
		})
}

#[test]
fn rebond_is_fifo() {
	// Rebond should proceed by reversing the most recent bond operations.
	ExtBuilder::default()
		.nominate(false)
		.build()
		.execute_with(|| {
			// Set payee to controller. avoids confusion
			assert_ok!(Staking::set_payee(
				Origin::signed(10),
				RewardDestination::Controller
			));

			// Give account 11 some large free balance greater than total
			let _ = Balances::make_free_balance_be(&11, 1000000);

			// confirm that 10 is a normal validator and gets paid at the end of the era.
			start_era(1);

			// Initial state of 10
			assert_eq!(
				Staking::ledger(&10),
				Some(StakingLedger {
					stash: 11,
					total: 1000,
					active: 1000,
					unlocking: vec![],
					next_reward: 0,
				})
			);

			start_era(2);

			// Unbond some of the funds in stash.
			Staking::unbond(Origin::signed(10), 400).unwrap();
			assert_eq!(
				Staking::ledger(&10),
				Some(StakingLedger {
					stash: 11,
					total: 1000,
					active: 600,
					unlocking: vec![
						UnlockChunk { value: 400, era: 2 + 3 },
					],
					next_reward: 0,
				})
			);

			start_era(3);

			// Unbond more of the funds in stash.
			Staking::unbond(Origin::signed(10), 300).unwrap();
			assert_eq!(
				Staking::ledger(&10),
				Some(StakingLedger {
					stash: 11,
					total: 1000,
					active: 300,
					unlocking: vec![
						UnlockChunk { value: 400, era: 2 + 3 },
						UnlockChunk { value: 300, era: 3 + 3 },
					],
					next_reward: 0,
				})
			);

			start_era(4);

			// Unbond yet more of the funds in stash.
			Staking::unbond(Origin::signed(10), 200).unwrap();
			assert_eq!(
				Staking::ledger(&10),
				Some(StakingLedger {
					stash: 11,
					total: 1000,
					active: 100,
					unlocking: vec![
						UnlockChunk { value: 400, era: 2 + 3 },
						UnlockChunk { value: 300, era: 3 + 3 },
						UnlockChunk { value: 200, era: 4 + 3 },
					],
					next_reward: 0,
				})
			);

			// Re-bond half of the unbonding funds.
			Staking::rebond(Origin::signed(10), 400).unwrap();
			assert_eq!(
				Staking::ledger(&10),
				Some(StakingLedger {
					stash: 11,
					total: 1000,
					active: 500,
					unlocking: vec![
						UnlockChunk { value: 400, era: 2 + 3 },
						UnlockChunk { value: 100, era: 3 + 3 },
					],
					next_reward: 0,
				})
			);
		})
}

#[test]
fn reward_to_stake_works() {
	ExtBuilder::default().nominate(false).fair(false).build().execute_with(|| {
		// Confirm validator count is 2
		assert_eq!(Staking::validator_count(), 2);
		// Confirm account 10 and 20 are validators
		assert_eq_uvec!(Session::validators(), vec![11, 21]);

		assert_eq!(Staking::eras_stakers(Staking::active_era(), 11).total, 1000);
		assert_eq!(Staking::eras_stakers(Staking::active_era(), 21).total, 2000);

		// Give the man some money.
		let _ = Balances::make_free_balance_be(&10, 1000);
		let _ = Balances::make_free_balance_be(&20, 1000);

		// Bypass logic and change current exposure
		ErasStakers::<Test>::insert(0, 21, Exposure { total: 69, own: 69, others: vec![] });

		// Now lets lower account 20 stake
		assert_eq!(Staking::eras_stakers(Staking::active_era(), 21).total, 69);
		<Ledger<Test>>::insert(&20, StakingLedger { stash: 21, total: 69, active: 69, unlocking: vec![], next_reward: 0 });

		// Compute total payout now for whole duration as other parameter won't change
		let total_payout_0 = current_total_payout_for_duration(3000);
		assert!(total_payout_0 > 100); // Test is meaningfull if reward something
		<Module<Test>>::reward_by_ids(vec![(11, 1)]);
		<Module<Test>>::reward_by_ids(vec![(21, 1)]);

		// New era --> rewards are paid --> stakes are changed
		start_era(1);
		mock::make_all_reward_payment(0);

		assert_eq!(Staking::eras_stakers(Staking::active_era(), 11).total, 1000);
		assert_eq!(Staking::eras_stakers(Staking::active_era(), 21).total, 69);

		let _11_balance = Balances::free_balance(&11);
		assert_eq!(_11_balance, 1000 + total_payout_0 / 2);

		// Trigger another new era as the info are frozen before the era start.
		start_era(2);

		// -- new infos
		assert_eq!(Staking::eras_stakers(Staking::active_era(), 11).total, 1000 + total_payout_0 / 2);
		assert_eq!(Staking::eras_stakers(Staking::active_era(), 21).total, 69 + total_payout_0 / 2);

		check_exposure_all(Staking::active_era());
		check_nominator_all(Staking::active_era());
	});
}

#[test]
fn on_free_balance_zero_stash_removes_validator() {
	// Tests that validator storage items are cleaned up when stash is empty
	// Tests that storage items are untouched when controller is empty
	ExtBuilder::default().existential_deposit(10).build().execute_with(|| {
		// Check the balance of the validator account
		assert_eq!(Balances::free_balance(&10), 256);
		// Check the balance of the stash account
		assert_eq!(Balances::free_balance(&11), 256000);
		// Check these two accounts are bonded
		assert_eq!(Staking::bonded(&11), Some(10));

		// Set some storage items which we expect to be cleaned up
		// Set payee information
		assert_ok!(Staking::set_payee(Origin::signed(10), RewardDestination::Stash));

		// Check storage items that should be cleaned up
		assert!(<Ledger<Test>>::exists(&10));
		assert!(<Bonded<Test>>::exists(&11));
		assert!(<Validators<Test>>::exists(&11));
		assert!(<Payee<Test>>::exists(&11));

		// Reduce free_balance of controller to 0
		let _ = Balances::slash(&10, u64::max_value());

		// Check the balance of the stash account has not been touched
		assert_eq!(Balances::free_balance(&11), 256000);
		// Check these two accounts are still bonded
		assert_eq!(Staking::bonded(&11), Some(10));

		// Check storage items have not changed
		assert!(<Ledger<Test>>::exists(&10));
		assert!(<Bonded<Test>>::exists(&11));
		assert!(<Validators<Test>>::exists(&11));
		assert!(<Payee<Test>>::exists(&11));

		// Reduce free_balance of stash to 0
		let _ = Balances::slash(&11, u64::max_value());
		// Check total balance of stash
		assert_eq!(Balances::total_balance(&11), 0);

		// Check storage items do not exist
		assert!(!<Ledger<Test>>::exists(&10));
		assert!(!<Bonded<Test>>::exists(&11));
		assert!(!<Validators<Test>>::exists(&11));
		assert!(!<Nominators<Test>>::exists(&11));
		assert!(!<Payee<Test>>::exists(&11));
	});
}

#[test]
fn on_free_balance_zero_stash_removes_nominator() {
	// Tests that nominator storage items are cleaned up when stash is empty
	// Tests that storage items are untouched when controller is empty
	ExtBuilder::default().existential_deposit(10).build().execute_with(|| {
		// Make 10 a nominator
		assert_ok!(Staking::nominate(Origin::signed(10), vec![20]));
		// Check that account 10 is a nominator
		assert!(<Nominators<Test>>::exists(11));
		// Check the balance of the nominator account
		assert_eq!(Balances::free_balance(&10), 256);
		// Check the balance of the stash account
		assert_eq!(Balances::free_balance(&11), 256000);

		// Set payee information
		assert_ok!(Staking::set_payee(Origin::signed(10), RewardDestination::Stash));

		// Check storage items that should be cleaned up
		assert!(<Ledger<Test>>::exists(&10));
		assert!(<Bonded<Test>>::exists(&11));
		assert!(<Nominators<Test>>::exists(&11));
		assert!(<Payee<Test>>::exists(&11));

		// Reduce free_balance of controller to 0
		let _ = Balances::slash(&10, u64::max_value());
		// Check total balance of account 10
		assert_eq!(Balances::total_balance(&10), 0);

		// Check the balance of the stash account has not been touched
		assert_eq!(Balances::free_balance(&11), 256000);
		// Check these two accounts are still bonded
		assert_eq!(Staking::bonded(&11), Some(10));

		// Check storage items have not changed
		assert!(<Ledger<Test>>::exists(&10));
		assert!(<Bonded<Test>>::exists(&11));
		assert!(<Nominators<Test>>::exists(&11));
		assert!(<Payee<Test>>::exists(&11));

		// Reduce free_balance of stash to 0
		let _ = Balances::slash(&11, u64::max_value());
		// Check total balance of stash
		assert_eq!(Balances::total_balance(&11), 0);

		// Check storage items do not exist
		assert!(!<Ledger<Test>>::exists(&10));
		assert!(!<Bonded<Test>>::exists(&11));
		assert!(!<Validators<Test>>::exists(&11));
		assert!(!<Nominators<Test>>::exists(&11));
		assert!(!<Payee<Test>>::exists(&11));
	});
}


#[test]
fn switching_roles() {
	// Test that it should be possible to switch between roles (nominator, validator, idle) with minimal overhead.
	ExtBuilder::default().nominate(false).build().execute_with(|| {
		// Reset reward destination
		for i in &[10, 20] { assert_ok!(Staking::set_payee(Origin::signed(*i), RewardDestination::Controller)); }

		assert_eq_uvec!(validator_controllers(), vec![20, 10]);

		// put some money in account that we'll use.
		for i in 1..7 { let _ = Balances::deposit_creating(&i, 5000); }

		// add 2 nominators
		assert_ok!(Staking::bond(Origin::signed(1), 2, 2000, RewardDestination::Controller));
		assert_ok!(Staking::nominate(Origin::signed(2), vec![11, 5]));

		assert_ok!(Staking::bond(Origin::signed(3), 4, 500, RewardDestination::Controller));
		assert_ok!(Staking::nominate(Origin::signed(4), vec![21, 1]));

		// add a new validator candidate
		assert_ok!(Staking::bond(Origin::signed(5), 6, 1000, RewardDestination::Controller));
		assert_ok!(Staking::validate(Origin::signed(6), ValidatorPrefs::default()));

		start_era(1);

		// with current nominators 10 and 5 have the most stake
		assert_eq_uvec!(validator_controllers(), vec![6, 10]);

		// 2 decides to be a validator. Consequences:
		assert_ok!(Staking::validate(Origin::signed(2), ValidatorPrefs::default()));
		// new stakes:
		// 10: 1000 self vote
		// 20: 1000 self vote + 250 vote
		// 6 : 1000 self vote
		// 2 : 2000 self vote + 250 vote.
		// Winners: 20 and 2

		start_era(2);

		assert_eq_uvec!(validator_controllers(), vec![2, 20]);

		check_exposure_all(Staking::active_era());
		check_nominator_all(Staking::active_era());
	});
}

#[test]
fn wrong_vote_is_null() {
	ExtBuilder::default().nominate(false).validator_pool(true).build().execute_with(|| {
		assert_eq_uvec!(validator_controllers(), vec![40, 30]);

		// put some money in account that we'll use.
		for i in 1..3 { let _ = Balances::deposit_creating(&i, 5000); }

		// add 1 nominators
		assert_ok!(Staking::bond(Origin::signed(1), 2, 2000, RewardDestination::default()));
		assert_ok!(Staking::nominate(Origin::signed(2), vec![
			11, 21, 			// good votes
			1, 2, 15, 1000, 25  // crap votes. No effect.
		]));

		// new block
		start_era(1);

		assert_eq_uvec!(validator_controllers(), vec![20, 10]);
	});
}

#[test]
fn bond_with_no_staked_value() {
	// Behavior when someone bonds with no staked value.
	// Particularly when she votes and the candidate is elected.
	ExtBuilder::default()
		.validator_count(3)
		.existential_deposit(5)
		.nominate(false)
		.minimum_validator_count(1)
		.build()
		.execute_with(|| {
			// Can't bond with 1
			assert_noop!(
				Staking::bond(Origin::signed(1), 2, 1, RewardDestination::Controller),
				Error::<Test>::InsufficientValue,
			);
			// bonded with absolute minimum value possible.
			assert_ok!(Staking::bond(Origin::signed(1), 2, 5, RewardDestination::Controller));
			assert_eq!(Balances::locks(&1)[0].amount, 5);

			// unbonding even 1 will cause all to be unbonded.
			assert_ok!(Staking::unbond(Origin::signed(2), 1));
			assert_eq!(
				Staking::ledger(2),
				Some(StakingLedger {
					stash: 1,
					active: 0,
					total: 5,
					unlocking: vec![UnlockChunk {value: 5, era: 3}],
					next_reward: 0,
				})
			);

			start_era(1);
			start_era(2);

			// not yet removed.
			assert_ok!(Staking::withdraw_unbonded(Origin::signed(2)));
			assert!(Staking::ledger(2).is_some());
			assert_eq!(Balances::locks(&1)[0].amount, 5);

			start_era(3);

			// poof. Account 1 is removed from the staking system.
			assert_ok!(Staking::withdraw_unbonded(Origin::signed(2)));
			assert!(Staking::ledger(2).is_none());
			assert_eq!(Balances::locks(&1).len(), 0);
		});
}

#[test]
fn bond_with_little_staked_value_bounded() {
	// Behavior when someone bonds with little staked value.
	// Particularly when she votes and the candidate is elected.
	ExtBuilder::default()
		.validator_count(3)
		.nominate(false)
		.minimum_validator_count(1)
		.build()
		.execute_with(|| {
			// setup
			assert_ok!(Staking::chill(Origin::signed(30)));
			assert_ok!(Staking::set_payee(Origin::signed(10), RewardDestination::Controller));
			let init_balance_2 = Balances::free_balance(&2);
			let init_balance_10 = Balances::free_balance(&10);

			// Stingy validator.
			assert_ok!(Staking::bond(Origin::signed(1), 2, 1, RewardDestination::Controller));
			assert_ok!(Staking::validate(Origin::signed(2), ValidatorPrefs::default()));

			// reward era 0
			let total_payout_0 = current_total_payout_for_duration(3000);
			assert!(total_payout_0 > 100); // Test is meaningfull if reward something
			reward_all_elected();
			start_era(1);
			mock::make_all_reward_payment(0);

			// 2 is elected.
			assert_eq_uvec!(validator_controllers(), vec![20, 10, 2]);
			// And has minimal stake
			assert_eq!(Staking::eras_stakers(Staking::active_era(), 2).total, 0);

			// Old ones are rewarded.
			assert_eq!(Balances::free_balance(&10), init_balance_10 + total_payout_0 / 3);
			// no rewards paid to 2. This was initial election.
			assert_eq!(Balances::free_balance(&2), init_balance_2);

			// reward era 1
			let total_payout_1 = current_total_payout_for_duration(3000);
			assert!(total_payout_1 > 100); // Test is meaningfull if reward something
			reward_all_elected();
			start_era(2);
			mock::make_all_reward_payment(1);

			assert_eq_uvec!(validator_controllers(), vec![20, 10, 2]);
			assert_eq!(Staking::eras_stakers(Staking::active_era(), 2).total, 0);

			assert_eq!(Balances::free_balance(&2), init_balance_2 + total_payout_1 / 3);
			assert_eq!(
				Balances::free_balance(&10),
				init_balance_10 + total_payout_0 / 3 + total_payout_1 / 3,
			);
			check_exposure_all(Staking::active_era());
			check_nominator_all(Staking::active_era());
		});
}

#[test]
fn new_era_elects_correct_number_of_validators() {
	ExtBuilder::default()
		.nominate(true)
		.validator_pool(true)
		.fair(true)
		.validator_count(1)
		.build()
		.execute_with(|| {
			assert_eq!(Staking::validator_count(), 1);
			assert_eq!(validator_controllers().len(), 1);

			System::set_block_number(1);
			Session::on_initialize(System::block_number());

			assert_eq!(validator_controllers().len(), 1);
			check_exposure_all(Staking::active_era());
			check_nominator_all(Staking::active_era());
		})
}

#[test]
fn phragmen_should_not_overflow_validators() {
	ExtBuilder::default().nominate(false).build().execute_with(|| {
		let _ = Staking::chill(Origin::signed(10));
		let _ = Staking::chill(Origin::signed(20));

		bond_validator(2, u64::max_value());
		bond_validator(4, u64::max_value());

		bond_nominator(6, u64::max_value() / 2, vec![3, 5]);
		bond_nominator(8, u64::max_value() / 2, vec![3, 5]);

		start_era(1);

		assert_eq_uvec!(validator_controllers(), vec![4, 2]);

		// This test will fail this. Will saturate.
		// check_exposure_all();
		assert_eq!(Staking::eras_stakers(Staking::active_era(), 3).total, u64::max_value());
		assert_eq!(Staking::eras_stakers(Staking::active_era(), 5).total, u64::max_value());
	})
}

#[test]
fn phragmen_should_not_overflow_nominators() {
	ExtBuilder::default().nominate(false).build().execute_with(|| {
		let _ = Staking::chill(Origin::signed(10));
		let _ = Staking::chill(Origin::signed(20));

		bond_validator(2, u64::max_value() / 2);
		bond_validator(4, u64::max_value() / 2);

		bond_nominator(6, u64::max_value(), vec![3, 5]);
		bond_nominator(8, u64::max_value(), vec![3, 5]);

		start_era(1);

		assert_eq_uvec!(validator_controllers(), vec![4, 2]);

		// Saturate.
		assert_eq!(Staking::eras_stakers(Staking::active_era(), 3).total, u64::max_value());
		assert_eq!(Staking::eras_stakers(Staking::active_era(), 5).total, u64::max_value());
	})
}

#[test]
fn phragmen_should_not_overflow_ultimate() {
	ExtBuilder::default().nominate(false).build().execute_with(|| {
		bond_validator(2, u64::max_value());
		bond_validator(4, u64::max_value());

		bond_nominator(6, u64::max_value(), vec![3, 5]);
		bond_nominator(8, u64::max_value(), vec![3, 5]);

		start_era(1);

		assert_eq_uvec!(validator_controllers(), vec![4, 2]);

		// Saturate.
		assert_eq!(Staking::eras_stakers(Staking::active_era(), 3).total, u64::max_value());
		assert_eq!(Staking::eras_stakers(Staking::active_era(), 5).total, u64::max_value());
	})
}

#[test]
fn reward_validator_slashing_validator_doesnt_overflow() {
	ExtBuilder::default().build().execute_with(|| {
		let stake = u32::max_value() as u64 * 2;
		let reward_slash = u32::max_value() as u64 * 2;

		// Assert multiplication overflows in balance arithmetic.
		assert!(stake.checked_mul(reward_slash).is_none());

		// Set staker
		let _ = Balances::make_free_balance_be(&11, stake);

		let exposure = Exposure::<AccountId, Balance> { total: stake, own: stake, others: vec![] };
		let reward = EraRewardPoints::<AccountId> {
			total: 1,
			individual: vec![(11, 1)].into_iter().collect(),
		};

		// Check reward
		ErasRewardPoints::<Test>::insert(0, reward);
		ErasStakers::<Test>::insert(0, 11, exposure);
		ErasValidatorReward::<Test>::insert(0, stake);
		assert_ok!(Staking::payout_validator(Origin::signed(10), 0));
		assert_eq!(Balances::total_balance(&11), stake * 2);

		// Set staker
		let _ = Balances::make_free_balance_be(&11, stake);
		let _ = Balances::make_free_balance_be(&2, stake);

		// only slashes out of bonded stake are applied. without this line,
		// it is 0.
		Staking::bond(Origin::signed(2), 20000, stake - 1, RewardDestination::default()).unwrap();
		// Override exposure of 11
		ErasStakers::<Test>::insert(0, 11, Exposure {
			total: stake,
			own: 1,
			others: vec![ IndividualExposure { who: 2, value: stake - 1 }]
		});

		// Check slashing
		on_offence_now(
			&[
				OffenceDetails {
					offender: (11, Staking::eras_stakers(Staking::active_era(), 11)),
					reporters: vec![],
				},
			],
			&[Perbill::from_percent(100)],
		);

		assert_eq!(Balances::total_balance(&11), stake - 1);
		assert_eq!(Balances::total_balance(&2), 1);
	})
}

#[test]
fn reward_from_authorship_event_handler_works() {
	ExtBuilder::default().build().execute_with(|| {
		use pallet_authorship::EventHandler;

		assert_eq!(<pallet_authorship::Module<Test>>::author(), 11);

		<Module<Test>>::note_author(11);
		<Module<Test>>::note_uncle(21, 1);
		// Rewarding the same two times works.
		<Module<Test>>::note_uncle(11, 1);

		// Not mandatory but must be coherent with rewards
		assert_eq_uvec!(Session::validators(), vec![11, 21]);

		// 21 is rewarded as an uncle producer
		// 11 is rewarded as a block producer and uncle referencer and uncle producer
		assert_eq!(
			ErasRewardPoints::<Test>::get(ActiveEra::get()),
			EraRewardPoints {
				individual: vec![(11, 20 + 2 * 2 + 1), (21, 1)].into_iter().collect(),
				total: 26,
			},
		);
	})
}

#[test]
fn add_reward_points_fns_works() {
	ExtBuilder::default().build().execute_with(|| {
		// Not mandatory but must be coherent with rewards
		assert_eq!(Session::validators(), vec![21, 11]);

		<Module<Test>>::reward_by_ids(vec![
			(21, 1),
			(11, 1),
			(11, 1),
		]);

		<Module<Test>>::reward_by_ids(vec![
			(21, 1),
			(11, 1),
			(11, 1),
		]);

		assert_eq!(
			ErasRewardPoints::<Test>::get(ActiveEra::get()),
			EraRewardPoints {
				individual: vec![(11, 4), (21, 2)].into_iter().collect(),
				total: 6,
			},
		);
	})
}

#[test]
fn unbonded_balance_is_not_slashable() {
	ExtBuilder::default().build().execute_with(|| {
		// total amount staked is slashable.
		assert_eq!(Staking::slashable_balance_of(&11), 1000);

		assert_ok!(Staking::unbond(Origin::signed(10),  800));

		// only the active portion.
		assert_eq!(Staking::slashable_balance_of(&11), 200);
	})
}

#[test]
fn era_is_always_same_length() {
	// This ensures that the sessions is always of the same length if there is no forcing no
	// session changes.
	ExtBuilder::default().build().execute_with(|| {
		start_era(1);
		assert_eq!(Staking::eras_start_session_index(Staking::active_era()), SessionsPerEra::get());

		start_era(2);
		assert_eq!(Staking::eras_start_session_index(Staking::active_era()), SessionsPerEra::get() * 2);

		let session = Session::current_index();
		ForceEra::put(Forcing::ForceNew);
		advance_session();
		advance_session();
		assert_eq!(Staking::active_era(), 3);
		assert_eq!(Staking::eras_start_session_index(Staking::active_era()), session + 2);

		start_era(4);
		assert_eq!(Staking::eras_start_session_index(Staking::active_era()), session + 2 + SessionsPerEra::get());
	});
}

#[test]
fn offence_forces_new_era() {
	ExtBuilder::default().build().execute_with(|| {
		on_offence_now(
			&[OffenceDetails {
				offender: (
					11,
					Staking::eras_stakers(Staking::active_era(), 11),
				),
				reporters: vec![],
			}],
			&[Perbill::from_percent(5)],
		);

		assert_eq!(Staking::force_era(), Forcing::ForceNew);
	});
}

#[test]
fn offence_ensures_new_era_without_clobbering() {
	ExtBuilder::default().build().execute_with(|| {
		assert_ok!(Staking::force_new_era_always(Origin::ROOT));

		on_offence_now(
			&[OffenceDetails {
				offender: (
					11,
					Staking::eras_stakers(Staking::active_era(), 11),
				),
				reporters: vec![],
			}],
			&[Perbill::from_percent(5)],
		);

		assert_eq!(Staking::force_era(), Forcing::ForceAlways);
	});
}

#[test]
fn offence_deselects_validator_when_slash_is_zero() {
	ExtBuilder::default().build().execute_with(|| {
		assert!(Session::validators().contains(&11));
		assert!(<Validators<Test>>::exists(11));
		on_offence_now(
			&[OffenceDetails {
				offender: (
					11,
					Staking::eras_stakers(Staking::active_era(), 11),
				),
				reporters: vec![],
			}],
			&[Perbill::from_percent(0)],
		);
		assert_eq!(Staking::force_era(), Forcing::ForceNew);
		assert!(!<Validators<Test>>::exists(11));
		start_era(1);
		assert!(!Session::validators().contains(&11));
		assert!(!<Validators<Test>>::exists(11));
	});
}

#[test]
fn slashing_performed_according_exposure() {
	// This test checks that slashing is performed according the exposure (or more precisely,
	// historical exposure), not the current balance.
	ExtBuilder::default().build().execute_with(|| {
		assert_eq!(Staking::eras_stakers(Staking::active_era(), 11).own, 1000);

		// Handle an offence with a historical exposure.
		on_offence_now(
			&[OffenceDetails {
				offender: (
					11,
					Exposure {
						total: 500,
						own: 500,
						others: vec![],
					},
				),
				reporters: vec![],
			}],
			&[Perbill::from_percent(50)],
		);

		// The stash account should be slashed for 250 (50% of 500).
		assert_eq!(Balances::free_balance(&11), 1000 - 250);
	});
}

#[test]
fn slash_in_old_span_does_not_deselect() {
	ExtBuilder::default().build().execute_with(|| {
		start_era(1);

		assert!(<Validators<Test>>::exists(11));
		assert!(Session::validators().contains(&11));
		on_offence_now(
			&[OffenceDetails {
				offender: (
					11,
					Staking::eras_stakers(Staking::active_era(), 11),
				),
				reporters: vec![],
			}],
			&[Perbill::from_percent(0)],
		);
		assert_eq!(Staking::force_era(), Forcing::ForceNew);
		assert!(!<Validators<Test>>::exists(11));

		start_era(2);

		Staking::validate(Origin::signed(10), Default::default()).unwrap();
		assert_eq!(Staking::force_era(), Forcing::NotForcing);
		assert!(<Validators<Test>>::exists(11));
		assert!(!Session::validators().contains(&11));

		start_era(3);

		// this staker is in a new slashing span now, having re-registered after
		// their prior slash.

		on_offence_in_era(
			&[OffenceDetails {
				offender: (
					11,
					Staking::eras_stakers(Staking::active_era(), 11),
				),
				reporters: vec![],
			}],
			&[Perbill::from_percent(0)],
			1,
		);

		// not for zero-slash.
		assert_eq!(Staking::force_era(), Forcing::NotForcing);
		assert!(<Validators<Test>>::exists(11));
		assert!(Session::validators().contains(&11));

		on_offence_in_era(
			&[OffenceDetails {
				offender: (
					11,
					Staking::eras_stakers(Staking::active_era(), 11),
				),
				reporters: vec![],
			}],
			&[Perbill::from_percent(100)],
			1,
		);

		// or non-zero.
		assert_eq!(Staking::force_era(), Forcing::NotForcing);
		assert!(<Validators<Test>>::exists(11));
		assert!(Session::validators().contains(&11));
		assert_ledger_consistent(11);
	});
}

#[test]
fn reporters_receive_their_slice() {
	// This test verifies that the reporters of the offence receive their slice from the slashed
	// amount.
	ExtBuilder::default().build().execute_with(|| {
		// The reporters' reward is calculated from the total exposure.
		let initial_balance = 1125;

		assert_eq!(Staking::eras_stakers(Staking::active_era(), 11).total, initial_balance);

		on_offence_now(
			&[OffenceDetails {
				offender: (
					11,
					Staking::eras_stakers(Staking::active_era(), 11),
				),
				reporters: vec![1, 2],
			}],
			&[Perbill::from_percent(50)],
		);

		// F1 * (reward_proportion * slash - 0)
		// 50% * (10% * initial_balance / 2)
		let reward = (initial_balance / 20) / 2;
		let reward_each = reward / 2; // split into two pieces.
		assert_eq!(Balances::free_balance(&1), 10 + reward_each);
		assert_eq!(Balances::free_balance(&2), 20 + reward_each);
		assert_ledger_consistent(11);
	});
}

#[test]
fn subsequent_reports_in_same_span_pay_out_less() {
	// This test verifies that the reporters of the offence receive their slice from the slashed
	// amount.
	ExtBuilder::default().build().execute_with(|| {
		// The reporters' reward is calculated from the total exposure.
		let initial_balance = 1125;

		assert_eq!(Staking::eras_stakers(Staking::active_era(), 11).total, initial_balance);

		on_offence_now(
			&[OffenceDetails {
				offender: (
					11,
					Staking::eras_stakers(Staking::active_era(), 11),
				),
				reporters: vec![1],
			}],
			&[Perbill::from_percent(20)],
		);

		// F1 * (reward_proportion * slash - 0)
		// 50% * (10% * initial_balance * 20%)
		let reward = (initial_balance / 5) / 20;
		assert_eq!(Balances::free_balance(&1), 10 + reward);

		on_offence_now(
			&[OffenceDetails {
				offender: (
					11,
					Staking::eras_stakers(Staking::active_era(), 11),
				),
				reporters: vec![1],
			}],
			&[Perbill::from_percent(50)],
		);

		let prior_payout = reward;

		// F1 * (reward_proportion * slash - prior_payout)
		// 50% * (10% * (initial_balance / 2) - prior_payout)
		let reward = ((initial_balance / 20) - prior_payout) / 2;
		assert_eq!(Balances::free_balance(&1), 10 + prior_payout + reward);
		assert_ledger_consistent(11);
	});
}

#[test]
fn invulnerables_are_not_slashed() {
	// For invulnerable validators no slashing is performed.
	ExtBuilder::default().invulnerables(vec![11]).build().execute_with(|| {
		assert_eq!(Balances::free_balance(&11), 1000);
		assert_eq!(Balances::free_balance(&21), 2000);

		let exposure = Staking::eras_stakers(Staking::active_era(), 21);
		let initial_balance = Staking::slashable_balance_of(&21);

		let nominator_balances: Vec<_> = exposure.others
			.iter().map(|o| Balances::free_balance(&o.who)).collect();

		on_offence_now(
			&[
				OffenceDetails {
					offender: (11, Staking::eras_stakers(Staking::active_era(), 11)),
					reporters: vec![],
				},
				OffenceDetails {
					offender: (21, Staking::eras_stakers(Staking::active_era(), 21)),
					reporters: vec![],
				},
			],
			&[Perbill::from_percent(50), Perbill::from_percent(20)],
		);

		// The validator 11 hasn't been slashed, but 21 has been.
		assert_eq!(Balances::free_balance(&11), 1000);
		// 2000 - (0.2 * initial_balance)
		assert_eq!(Balances::free_balance(&21), 2000 - (2 * initial_balance / 10));

		// ensure that nominators were slashed as well.
		for (initial_balance, other) in nominator_balances.into_iter().zip(exposure.others) {
			assert_eq!(
				Balances::free_balance(&other.who),
				initial_balance - (2 * other.value / 10),
			);
		}
		assert_ledger_consistent(11);
		assert_ledger_consistent(21);
	});
}

#[test]
fn dont_slash_if_fraction_is_zero() {
	// Don't slash if the fraction is zero.
	ExtBuilder::default().build().execute_with(|| {
		assert_eq!(Balances::free_balance(&11), 1000);

		on_offence_now(
			&[OffenceDetails {
				offender: (
					11,
					Staking::eras_stakers(Staking::active_era(), 11),
				),
				reporters: vec![],
			}],
			&[Perbill::from_percent(0)],
		);

		// The validator hasn't been slashed. The new era is not forced.
		assert_eq!(Balances::free_balance(&11), 1000);
		assert_ledger_consistent(11);
	});
}

#[test]
fn only_slash_for_max_in_era() {
	ExtBuilder::default().build().execute_with(|| {
		assert_eq!(Balances::free_balance(&11), 1000);

		on_offence_now(
			&[
				OffenceDetails {
					offender: (11, Staking::eras_stakers(Staking::active_era(), 11)),
					reporters: vec![],
				},
			],
			&[Perbill::from_percent(50)],
		);

		// The validator has been slashed and has been force-chilled.
		assert_eq!(Balances::free_balance(&11), 500);
		assert_eq!(Staking::force_era(), Forcing::ForceNew);

		on_offence_now(
			&[
				OffenceDetails {
					offender: (11, Staking::eras_stakers(Staking::active_era(), 11)),
					reporters: vec![],
				},
			],
			&[Perbill::from_percent(25)],
		);

		// The validator has not been slashed additionally.
		assert_eq!(Balances::free_balance(&11), 500);

		on_offence_now(
			&[
				OffenceDetails {
					offender: (11, Staking::eras_stakers(Staking::active_era(), 11)),
					reporters: vec![],
				},
			],
			&[Perbill::from_percent(60)],
		);

		// The validator got slashed 10% more.
		assert_eq!(Balances::free_balance(&11), 400);
		assert_ledger_consistent(11);
	})
}

#[test]
fn garbage_collection_after_slashing() {
	ExtBuilder::default().existential_deposit(1).build().execute_with(|| {
		assert_eq!(Balances::free_balance(&11), 256_000);

		on_offence_now(
			&[
				OffenceDetails {
					offender: (11, Staking::eras_stakers(Staking::active_era(), 11)),
					reporters: vec![],
				},
			],
			&[Perbill::from_percent(10)],
		);

		assert_eq!(Balances::free_balance(&11), 256_000 - 25_600);
		assert!(<Staking as crate::Store>::SlashingSpans::get(&11).is_some());
		assert_eq!(<Staking as crate::Store>::SpanSlash::get(&(11, 0)).amount_slashed(), &25_600);

		on_offence_now(
			&[
				OffenceDetails {
					offender: (11, Staking::eras_stakers(Staking::active_era(), 11)),
					reporters: vec![],
				},
			],
			&[Perbill::from_percent(100)],
		);

		// validator and nominator slash in era are garbage-collected by era change,
		// so we don't test those here.

		assert_eq!(Balances::free_balance(&11), 0);
		assert!(<Staking as crate::Store>::SlashingSpans::get(&11).is_none());
		assert_eq!(<Staking as crate::Store>::SpanSlash::get(&(11, 0)).amount_slashed(), &0);
	})
}

#[test]
fn garbage_collection_on_window_pruning() {
	ExtBuilder::default().build().execute_with(|| {
		start_era(1);

		assert_eq!(Balances::free_balance(&11), 1000);

		let exposure = Staking::eras_stakers(Staking::active_era(), 11);
		assert_eq!(Balances::free_balance(&101), 2000);
		let nominated_value = exposure.others.iter().find(|o| o.who == 101).unwrap().value;

		on_offence_now(
			&[
				OffenceDetails {
					offender: (11, Staking::eras_stakers(Staking::active_era(), 11)),
					reporters: vec![],
				},
			],
			&[Perbill::from_percent(10)],
		);

		let now = Staking::active_era();

		assert_eq!(Balances::free_balance(&11), 900);
		assert_eq!(Balances::free_balance(&101), 2000 - (nominated_value / 10));

		assert!(<Staking as crate::Store>::ValidatorSlashInEra::get(&now, &11).is_some());
		assert!(<Staking as crate::Store>::NominatorSlashInEra::get(&now, &101).is_some());

		// + 1 because we have to exit the bonding window.
		for era in (0..(BondingDuration::get() + 1)).map(|offset| offset + now + 1) {
			assert!(<Staking as crate::Store>::ValidatorSlashInEra::get(&now, &11).is_some());
			assert!(<Staking as crate::Store>::NominatorSlashInEra::get(&now, &101).is_some());

			start_era(era);
		}

		assert!(<Staking as crate::Store>::ValidatorSlashInEra::get(&now, &11).is_none());
		assert!(<Staking as crate::Store>::NominatorSlashInEra::get(&now, &101).is_none());
	})
}

#[test]
fn slashing_nominators_by_span_max() {
	ExtBuilder::default().build().execute_with(|| {
		start_era(1);
		start_era(2);
		start_era(3);

		assert_eq!(Balances::free_balance(&11), 1000);
		assert_eq!(Balances::free_balance(&21), 2000);
		assert_eq!(Balances::free_balance(&101), 2000);
		assert_eq!(Staking::slashable_balance_of(&21), 1000);


		let exposure_11 = Staking::eras_stakers(Staking::active_era(), 11);
		let exposure_21 = Staking::eras_stakers(Staking::active_era(), 21);
		assert_eq!(Balances::free_balance(&101), 2000);
		let nominated_value_11 = exposure_11.others.iter().find(|o| o.who == 101).unwrap().value;
		let nominated_value_21 = exposure_21.others.iter().find(|o| o.who == 101).unwrap().value;

		on_offence_in_era(
			&[
				OffenceDetails {
					offender: (11, Staking::eras_stakers(Staking::active_era(), 11)),
					reporters: vec![],
				},
			],
			&[Perbill::from_percent(10)],
			2,
		);

		assert_eq!(Balances::free_balance(&11), 900);

		let slash_1_amount = Perbill::from_percent(10) * nominated_value_11;
		assert_eq!(Balances::free_balance(&101), 2000 - slash_1_amount);

		let expected_spans = vec![
			slashing::SlashingSpan { index: 1, start: 4, length: None },
			slashing::SlashingSpan { index: 0, start: 0, length: Some(4) },
		];

		let get_span = |account| <Staking as crate::Store>::SlashingSpans::get(&account).unwrap();

		assert_eq!(
			get_span(11).iter().collect::<Vec<_>>(),
			expected_spans,
		);

		assert_eq!(
			get_span(101).iter().collect::<Vec<_>>(),
			expected_spans,
		);

		// second slash: higher era, higher value, same span.
		on_offence_in_era(
			&[
				OffenceDetails {
					offender: (21, Staking::eras_stakers(Staking::active_era(), 21)),
					reporters: vec![],
				},
			],
			&[Perbill::from_percent(30)],
			3,
		);

		// 11 was not further slashed, but 21 and 101 were.
		assert_eq!(Balances::free_balance(&11), 900);
		assert_eq!(Balances::free_balance(&21), 1700);

		let slash_2_amount = Perbill::from_percent(30) * nominated_value_21;
		assert!(slash_2_amount > slash_1_amount);

		// only the maximum slash in a single span is taken.
		assert_eq!(Balances::free_balance(&101), 2000 - slash_2_amount);

		// third slash: in same era and on same validator as first, higher
		// in-era value, but lower slash value than slash 2.
		on_offence_in_era(
			&[
				OffenceDetails {
					offender: (11, Staking::eras_stakers(Staking::active_era(), 11)),
					reporters: vec![],
				},
			],
			&[Perbill::from_percent(20)],
			2,
		);

		// 11 was further slashed, but 21 and 101 were not.
		assert_eq!(Balances::free_balance(&11), 800);
		assert_eq!(Balances::free_balance(&21), 1700);

		let slash_3_amount = Perbill::from_percent(20) * nominated_value_21;
		assert!(slash_3_amount < slash_2_amount);
		assert!(slash_3_amount > slash_1_amount);

		// only the maximum slash in a single span is taken.
		assert_eq!(Balances::free_balance(&101), 2000 - slash_2_amount);
	});
}

#[test]
fn slashes_are_summed_across_spans() {
	ExtBuilder::default().build().execute_with(|| {
		start_era(1);
		start_era(2);
		start_era(3);

		assert_eq!(Balances::free_balance(&21), 2000);
		assert_eq!(Staking::slashable_balance_of(&21), 1000);

		let get_span = |account| <Staking as crate::Store>::SlashingSpans::get(&account).unwrap();

		on_offence_now(
			&[
				OffenceDetails {
					offender: (21, Staking::eras_stakers(Staking::active_era(), 21)),
					reporters: vec![],
				},
			],
			&[Perbill::from_percent(10)],
		);

		let expected_spans = vec![
			slashing::SlashingSpan { index: 1, start: 4, length: None },
			slashing::SlashingSpan { index: 0, start: 0, length: Some(4) },
		];

		assert_eq!(get_span(21).iter().collect::<Vec<_>>(), expected_spans);
		assert_eq!(Balances::free_balance(&21), 1900);

		// 21 has been force-chilled. re-signal intent to validate.
		Staking::validate(Origin::signed(20), Default::default()).unwrap();

		start_era(4);

		assert_eq!(Staking::slashable_balance_of(&21), 900);

		on_offence_now(
			&[
				OffenceDetails {
					offender: (21, Staking::eras_stakers(Staking::active_era(), 21)),
					reporters: vec![],
				},
			],
			&[Perbill::from_percent(10)],
		);

		let expected_spans = vec![
			slashing::SlashingSpan { index: 2, start: 5, length: None },
			slashing::SlashingSpan { index: 1, start: 4, length: Some(1) },
			slashing::SlashingSpan { index: 0, start: 0, length: Some(4) },
		];

		assert_eq!(get_span(21).iter().collect::<Vec<_>>(), expected_spans);
		assert_eq!(Balances::free_balance(&21), 1810);
	});
}

#[test]
fn deferred_slashes_are_deferred() {
	ExtBuilder::default().slash_defer_duration(2).build().execute_with(|| {
		start_era(1);

		assert_eq!(Balances::free_balance(&11), 1000);

		let exposure = Staking::eras_stakers(Staking::active_era(), 11);
		assert_eq!(Balances::free_balance(&101), 2000);
		let nominated_value = exposure.others.iter().find(|o| o.who == 101).unwrap().value;

		on_offence_now(
			&[
				OffenceDetails {
					offender: (11, Staking::eras_stakers(Staking::active_era(), 11)),
					reporters: vec![],
				},
			],
			&[Perbill::from_percent(10)],
		);

		assert_eq!(Balances::free_balance(&11), 1000);
		assert_eq!(Balances::free_balance(&101), 2000);

		start_era(2);

		assert_eq!(Balances::free_balance(&11), 1000);
		assert_eq!(Balances::free_balance(&101), 2000);

		start_era(3);

		assert_eq!(Balances::free_balance(&11), 1000);
		assert_eq!(Balances::free_balance(&101), 2000);

		// at the start of era 4, slashes from era 1 are processed,
		// after being deferred for at least 2 full eras.
		start_era(4);

		assert_eq!(Balances::free_balance(&11), 900);
		assert_eq!(Balances::free_balance(&101), 2000 - (nominated_value / 10));
	})
}

#[test]
fn remove_deferred() {
	ExtBuilder::default().slash_defer_duration(2).build().execute_with(|| {
		start_era(1);

		assert_eq!(Balances::free_balance(&11), 1000);

		let exposure = Staking::eras_stakers(Staking::active_era(), 11);
		assert_eq!(Balances::free_balance(&101), 2000);
		let nominated_value = exposure.others.iter().find(|o| o.who == 101).unwrap().value;

		on_offence_now(
			&[
				OffenceDetails {
					offender: (11, exposure.clone()),
					reporters: vec![],
				},
			],
			&[Perbill::from_percent(10)],
		);

		assert_eq!(Balances::free_balance(&11), 1000);
		assert_eq!(Balances::free_balance(&101), 2000);

		start_era(2);

		on_offence_in_era(
			&[
				OffenceDetails {
					offender: (11, exposure.clone()),
					reporters: vec![],
				},
			],
			&[Perbill::from_percent(15)],
			1,
		);

		Staking::cancel_deferred_slash(Origin::ROOT, 1, vec![0]).unwrap();

		assert_eq!(Balances::free_balance(&11), 1000);
		assert_eq!(Balances::free_balance(&101), 2000);

		start_era(3);

		assert_eq!(Balances::free_balance(&11), 1000);
		assert_eq!(Balances::free_balance(&101), 2000);

		// at the start of era 4, slashes from era 1 are processed,
		// after being deferred for at least 2 full eras.
		start_era(4);

		// the first slash for 10% was cancelled, so no effect.
		assert_eq!(Balances::free_balance(&11), 1000);
		assert_eq!(Balances::free_balance(&101), 2000);

		start_era(5);

		let slash_10 = Perbill::from_percent(10);
		let slash_15 = Perbill::from_percent(15);
		let initial_slash = slash_10 * nominated_value;

		let total_slash = slash_15 * nominated_value;
		let actual_slash = total_slash - initial_slash;

		// 5% slash (15 - 10) processed now.
		assert_eq!(Balances::free_balance(&11), 950);
		assert_eq!(Balances::free_balance(&101), 2000 - actual_slash);
	})
}

#[test]
fn remove_multi_deferred() {
	ExtBuilder::default().slash_defer_duration(2).build().execute_with(|| {
		start_era(1);

		assert_eq!(Balances::free_balance(&11), 1000);

		let exposure = Staking::eras_stakers(Staking::active_era(), 11);
		assert_eq!(Balances::free_balance(&101), 2000);

		on_offence_now(
			&[
				OffenceDetails {
					offender: (11, exposure.clone()),
					reporters: vec![],
				},
			],
			&[Perbill::from_percent(10)],
		);

		on_offence_now(
			&[
				OffenceDetails {
					offender: (21, Staking::eras_stakers(Staking::active_era(), 21)),
					reporters: vec![],
				}
			],
			&[Perbill::from_percent(10)],
		);

		on_offence_now(
			&[
				OffenceDetails {
					offender: (11, exposure.clone()),
					reporters: vec![],
				},
			],
			&[Perbill::from_percent(25)],
		);

		assert_eq!(<Staking as Store>::UnappliedSlashes::get(&1).len(), 3);
		Staking::cancel_deferred_slash(Origin::ROOT, 1, vec![0, 2]).unwrap();

		let slashes = <Staking as Store>::UnappliedSlashes::get(&1);
		assert_eq!(slashes.len(), 1);
		assert_eq!(slashes[0].validator, 21);
	})
}

#[test]
fn version_initialized() {
	ExtBuilder::default().build().execute_with(|| {
		assert_eq!(<Staking as Store>::StorageVersion::get(), crate::migration::CURRENT_VERSION);
	});
}

#[test]
fn slash_kicks_validators_not_nominators() {
	ExtBuilder::default().build().execute_with(|| {
		start_era(1);

		assert_eq!(Balances::free_balance(&11), 1000);

		let exposure = Staking::eras_stakers(Staking::active_era(), 11);
		assert_eq!(Balances::free_balance(&101), 2000);
		let nominated_value = exposure.others.iter().find(|o| o.who == 101).unwrap().value;

		on_offence_now(
			&[
				OffenceDetails {
					offender: (11, exposure.clone()),
					reporters: vec![],
				},
			],
			&[Perbill::from_percent(10)],
		);

		assert_eq!(Balances::free_balance(&11), 900);
		assert_eq!(Balances::free_balance(&101), 2000 - (nominated_value / 10));

		// This is the best way to check that the validator was chilled; `get` will
		// return default value.
		for (stash, _) in <Staking as Store>::Validators::enumerate() {
			assert!(stash != 11);
		}

		let nominations = <Staking as Store>::Nominators::get(&101).unwrap();

		// and make sure that the vote will be ignored even if the validator
		// re-registers.
		let last_slash = <Staking as Store>::SlashingSpans::get(&11).unwrap().last_nonzero_slash();
		assert!(nominations.submitted_in < last_slash);
	});
}

#[test]
<<<<<<< HEAD
fn claim_reward_at_the_last_era() {
	// should check that:
	// * rewards get paid until $HISTORY_DEPTH for both validators and nominators
	ExtBuilder::default().nominate(true).build().execute_with(|| {
		let init_balance_10 = Balances::total_balance(&10);
		let init_balance_100 = Balances::total_balance(&100);

		let part_for_10 = Perbill::from_rational_approximation::<u32>(1000, 1125);
		let part_for_100 = Perbill::from_rational_approximation::<u32>(125, 1125);

		// Check state
		Payee::<Test>::insert(11, RewardDestination::Controller);
		Payee::<Test>::insert(101, RewardDestination::Controller);

		<Module<Test>>::reward_by_ids(vec![(11, 1)]);
		// Compute total payout now for whole duration as other parameter won't change
		let total_payout_0 = current_total_payout_for_duration(3000);
		assert!(total_payout_0 > 10); // Test is meaningful if reward something

		start_era(1);

		<Module<Test>>::reward_by_ids(vec![(11, 1)]);
		// Change total issuance in order to modify total payout
		let _ = Balances::deposit_creating(&999, 1_000_000_000);
		// Compute total payout now for whole duration as other parameter won't change
		let total_payout_1 = current_total_payout_for_duration(3000);
		assert!(total_payout_1 > 10); // Test is meaningful if reward something
		assert!(total_payout_1 != total_payout_0);

		start_era(2);

		<Module<Test>>::reward_by_ids(vec![(11, 1)]);
		// Change total issuance in order to modify total payout
		let _ = Balances::deposit_creating(&999, 1_000_000_000);
		// Compute total payout now for whole duration as other parameter won't change
		let total_payout_2 = current_total_payout_for_duration(3000);
		assert!(total_payout_2 > 10); // Test is meaningful if reward something
		assert!(total_payout_2 != total_payout_0);
		assert!(total_payout_2 != total_payout_1);

		start_era(crate::HISTORY_DEPTH);

		// This is the latest planned era in staking, not the active era
		let current_era = Staking::current_era();
		assert!(current_era - crate::HISTORY_DEPTH == 0);
		assert_ok!(Staking::payout_validator(Origin::signed(10), 0));
		assert_ok!(Staking::payout_validator(Origin::signed(10), 1));
		assert_ok!(Staking::payout_validator(Origin::signed(10), 2));
		assert_ok!(Staking::payout_nominator(Origin::signed(100), 0, vec![11]));
		assert_ok!(Staking::payout_nominator(Origin::signed(100), 1, vec![11]));
		assert_ok!(Staking::payout_nominator(Origin::signed(100), 2, vec![11]));
		
		// Era 0 can't be rewarded anymore, only era 1 and 2 can be rewarded

		assert_eq!(
			Balances::total_balance(&10),
			init_balance_10 + part_for_10 * (total_payout_1 + total_payout_2),
		);
		assert_eq!(
			Balances::total_balance(&100),
			init_balance_100 + part_for_100 * (total_payout_1 + total_payout_2),
		);
	});
=======
fn migration_v2() {
	ExtBuilder::default().build().execute_with(|| {
		use crate::{EraIndex, slashing::SpanIndex};

		#[derive(Encode)]
		struct V1SlashingSpans {
			span_index: SpanIndex,
			last_start: EraIndex,
			prior: Vec<EraIndex>,
		}

		// inject old-style values directly into storage.
		let set = |stash, spans: V1SlashingSpans| {
			let key = <Staking as Store>::SlashingSpans::hashed_key_for(stash);
			sp_io::storage::set(&key, &spans.encode());
		};

		let spans_11 = V1SlashingSpans {
			span_index: 10,
			last_start: 1,
			prior: vec![0],
		};

		let spans_21 = V1SlashingSpans {
			span_index: 1,
			last_start: 5,
			prior: vec![],
		};

		set(11, spans_11);
		set(21, spans_21);

		<Staking as Store>::StorageVersion::put(1);

		// perform migration.
		crate::migration::inner::to_v2::<Test>(&mut 1);

		assert_eq!(
			<Staking as Store>::SlashingSpans::get(&11).unwrap().last_nonzero_slash(),
			1,
		);

		assert_eq!(
			<Staking as Store>::SlashingSpans::get(&21).unwrap().last_nonzero_slash(),
			5,
		);
	});
}

#[test]
fn zero_slash_keeps_nominators() {
	ExtBuilder::default().build().execute_with(|| {
		start_era(1);

		assert_eq!(Balances::free_balance(&11), 1000);

		let exposure = Staking::stakers(&11);
		assert_eq!(Balances::free_balance(&101), 2000);

		on_offence_now(
			&[
				OffenceDetails {
					offender: (11, exposure.clone()),
					reporters: vec![],
				},
			],
			&[Perbill::from_percent(0)],
		);

		assert_eq!(Balances::free_balance(&11), 1000);
		assert_eq!(Balances::free_balance(&101), 2000);

		// This is the best way to check that the validator was chilled; `get` will
		// return default value.
		for (stash, _) in <Staking as Store>::Validators::enumerate() {
			assert!(stash != 11);
		}

		let nominations = <Staking as Store>::Nominators::get(&101).unwrap();

		// and make sure that the vote will not be ignored, because the slash was
		// zero.
		let last_slash = <Staking as Store>::SlashingSpans::get(&11).unwrap().last_nonzero_slash();
		assert!(nominations.submitted_in >= last_slash);
	});
>>>>>>> 561bd727
}<|MERGE_RESOLUTION|>--- conflicted
+++ resolved
@@ -2739,7 +2739,6 @@
 }
 
 #[test]
-<<<<<<< HEAD
 fn claim_reward_at_the_last_era() {
 	// should check that:
 	// * rewards get paid until $HISTORY_DEPTH for both validators and nominators
@@ -2803,7 +2802,8 @@
 			init_balance_100 + part_for_100 * (total_payout_1 + total_payout_2),
 		);
 	});
-=======
+}
+
 fn migration_v2() {
 	ExtBuilder::default().build().execute_with(|| {
 		use crate::{EraIndex, slashing::SpanIndex};
@@ -2860,7 +2860,7 @@
 
 		assert_eq!(Balances::free_balance(&11), 1000);
 
-		let exposure = Staking::stakers(&11);
+		let exposure = Staking::eras_stakers(Staking::active_era(), 11);
 		assert_eq!(Balances::free_balance(&101), 2000);
 
 		on_offence_now(
@@ -2889,5 +2889,4 @@
 		let last_slash = <Staking as Store>::SlashingSpans::get(&11).unwrap().last_nonzero_slash();
 		assert!(nominations.submitted_in >= last_slash);
 	});
->>>>>>> 561bd727
 }