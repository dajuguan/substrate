--- conflicted
+++ resolved
@@ -1319,18 +1319,12 @@
 }
 
 /// The module benchmarking trait.
-<<<<<<< HEAD
-pub trait Benchmarking<T, U> {
-	/// Run the benchmarks for this module.
-	fn run_benchmark(parameters: Vec<(T, u32)>, repeat: u32) -> Vec<U>;
-=======
 pub trait Benchmarking<T> {
 	const STEPS: u32;
 	const REPEATS: u32;
 
 	/// Run the benchmarks for this module.
 	fn run_benchmarks() -> Vec<T>;
->>>>>>> 5ee888f9
 }
 
 #[cfg(test)]
