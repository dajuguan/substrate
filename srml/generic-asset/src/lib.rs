// Copyright 2019
//     by  Centrality Investments Ltd.
//     and Parity Technologies (UK) Ltd.
// This file is part of Substrate.

// Substrate is free software: you can redistribute it and/or modify
// it under the terms of the GNU General Public License as published by
// the Free Software Foundation, either version 3 of the License, or
// (at your option) any later version.

// Substrate is distributed in the hope that it will be useful,
// but WITHOUT ANY WARRANTY; without even the implied warranty of
// MERCHANTABILITY or FITNESS FOR A PARTICULAR PURPOSE.  See the
// GNU General Public License for more details.

// You should have received a copy of the GNU General Public License
// along with Substrate.  If not, see <http://www.gnu.org/licenses/>.

//! # Generic Asset Module
//!
//! The Generic Asset module provides functionality for handling accounts and asset balances.
//!
//! ## Overview
//!
//! The Generic Asset module provides functions for:
//!
//! - Creating a new kind of asset.
//! - Setting permissions of an asset.
//! - Getting and setting free balances.
//! - Retrieving total, reserved and unreserved balances.
//! - Repatriating a reserved balance to a beneficiary account.
//! - Transferring a balance between accounts (when not reserved).
//! - Slashing an account balance.
//! - Managing total issuance.
//! - Setting and managing locks.
//!
//! ### Terminology
//!
//! - **Staking Asset:** The asset for staking, to participate as Validators in the network.
//! - **Spending Asset:** The asset for payment, such as paying transfer fees, gas fees, etc.
//! - **Permissions:** A set of rules for a kind of asset, defining the allowed operations to the asset, and which
//! accounts are allowed to possess it.
//! - **Total Issuance:** The total number of units in existence in a system.
//! - **Free Balance:** The portion of a balance that is not reserved. The free balance is the only balance that matters
//! for most operations. When this balance falls below the existential deposit, most functionality of the account is
//! removed. When both it and the reserved balance are deleted, then the account is said to be dead.
//! - **Reserved Balance:** Reserved balance still belongs to the account holder, but is suspended. Reserved balance
//! can still be slashed, but only after all the free balance has been slashed. If the reserved balance falls below the
//! existential deposit then it and any related functionality will be deleted. When both it and the free balance are
//! deleted, then the account is said to be dead.
//! - **Imbalance:** A condition when some assets were credited or debited without equal and opposite accounting
//! (i.e. a difference between total issuance and account balances). Functions that result in an imbalance will
//! return an object of the `Imbalance` trait that can be managed within your runtime logic. (If an imbalance is
//! simply dropped, it should automatically maintain any book-keeping such as total issuance.)
//! - **Lock:** A freeze on a specified amount of an account's free balance until a specified block number. Multiple
//! locks always operate over the same funds, so they "overlay" rather than "stack".
//!
//! ### Implementations
//!
//! The Generic Asset module provides `AssetCurrency`, which implements the following traits. If these traits provide
//! the functionality that you need, you can avoid coupling with the Generic Asset module.
//!
//! - `Currency`: Functions for dealing with a fungible assets system.
//! - `ReservableCurrency`: Functions for dealing with assets that can be reserved from an account.
//! - `LockableCurrency`: Functions for dealing with accounts that allow liquidity restrictions.
//! - `Imbalance`: Functions for handling imbalances between total issuance in the system and account balances.
//! Must be used when a function creates new assets (e.g. a reward) or destroys some assets (e.g. a system fee).
//!
//! The Generic Asset module provides two types of `AssetCurrency` as follows.
//!
//! - `StakingAssetCurrency`: Currency for staking.
//! - `SpendingAssetCurrency`: Currency for payments such as transfer fee, gas fee.
//!
//! ## Interface
//!
//! ### Dispatchable Functions
//!
//! - `create`: Create a new kind of asset.
//! - `transfer`: Transfer some liquid free balance to another account.
//! - `update_permission`: Updates permission for a given `asset_id` and an account. The origin of this call
//! must have update permissions.
//! - `mint`: Mint an asset, increases its total issuance. The origin of this call must have mint permissions.
//! - `burn`: Burn an asset, decreases its total issuance. The origin of this call must have burn permissions.
//! - `create_reserved`: Create a new kind of reserved asset. The origin of this call must be root.
//!
//! ### Public Functions
//!
//! - `total_balance`: Get an account's total balance of an asset kind.
//! - `free_balance`: Get an account's free balance of an asset kind.
//! - `reserved_balance`: Get an account's reserved balance of an asset kind.
//! - `create_asset`: Creates an asset.
//! - `make_transfer`: Transfer some liquid free balance from one account to another.
//! This will not emit the `Transferred` event.
//! - `make_transfer_with_event`: Transfer some liquid free balance from one account to another.
//! This will emit the `Transferred` event.
//! - `reserve`: Moves an amount from free balance to reserved balance.
//! - `unreserve`: Move up to an amount from reserved balance to free balance. This function cannot fail.
//! - `slash`: Deduct up to an amount from the combined balance of `who`, preferring to deduct from the
//!	free balance. This function cannot fail.
//! - `reward`: Add up to an amount to the free balance of an account.
//! - `slash_reserved`: Deduct up to an amount from reserved balance of an account. This function cannot fail.
//! - `repatriate_reserved`: Move up to an amount from reserved balance of an account to free balance of another
//! account.
//! - `check_permission`: Check permission to perform burn, mint or update.
//! - `ensure_can_withdraw`: Check if the account is able to make a withdrawal of the given amount
//!	for the given reason.
//!
//! ### Usage
//!
//! The following examples show how to use the Generic Asset module in your custom module.
//!
//! ### Examples from the PRML
//!
//! The Fees module uses the `Currency` trait to handle fee charge/refund, and its types inherit from `Currency`:
//!
//! ```
//! use support::{
//! 	traits::{Currency, ExistenceRequirement, WithdrawReason},
//! 	dispatch::Result,
//! };
//! # pub trait Trait: system::Trait {
//! # 	type Currency: Currency<Self::AccountId>;
//! # }
//! type AssetOf<T> = <<T as Trait>::Currency as Currency<<T as system::Trait>::AccountId>>::Balance;
//!
//! fn charge_fee<T: Trait>(transactor: &T::AccountId, amount: AssetOf<T>) -> Result {
//! 	// ...
//! 	T::Currency::withdraw(
//! 		transactor,
//! 		amount,
//! 		WithdrawReason::TransactionPayment,
//! 		ExistenceRequirement::KeepAlive,
//! 	)?;
//! 	// ...
//! 	Ok(())
//! }
//!
//! fn refund_fee<T: Trait>(transactor: &T::AccountId, amount: AssetOf<T>) -> Result {
//! 	// ...
//! 	T::Currency::deposit_into_existing(transactor, amount)?;
//! 	// ...
//! 	Ok(())
//! }
//!
//! # fn main() {}
//! ```
//!
//! ## Genesis config
//!
//! The Generic Asset module depends on the [`GenesisConfig`](./struct.GenesisConfig.html).

#![cfg_attr(not(feature = "std"), no_std)]

use codec::{Decode, Encode, HasCompact, Input, Output, Error};

use sr_primitives::traits::{
	CheckedAdd, CheckedSub, MaybeSerializeDebug, Member, One, Saturating, SimpleArithmetic, Zero, Bounded
};

use rstd::prelude::*;
use rstd::{cmp, result};
use support::dispatch::Result;
use support::{
	decl_event, decl_module, decl_storage, ensure,
	traits::{
		Currency, ExistenceRequirement, Imbalance, LockIdentifier, LockableCurrency, ReservableCurrency,
		SignedImbalance, UpdateBalanceOutcome, WithdrawReason, WithdrawReasons,
	},
	Parameter, StorageDoubleMap, StorageMap, StorageValue,
};
use system::{ensure_signed, ensure_root};

mod mock;
mod tests;

pub use self::imbalances::{NegativeImbalance, PositiveImbalance};

pub trait Trait: system::Trait {
	type Balance: Parameter
		+ Member
		+ SimpleArithmetic
		+ Default
		+ Copy
		+ MaybeSerializeDebug;
	type AssetId: Parameter + Member + SimpleArithmetic + Default + Copy;
	type Event: From<Event<Self>> + Into<<Self as system::Trait>::Event>;
}

pub trait Subtrait: system::Trait {
	type Balance: Parameter
		+ Member
		+ SimpleArithmetic
		+ Default
		+ Copy
		+ MaybeSerializeDebug;
	type AssetId: Parameter + Member + SimpleArithmetic + Default + Copy;
}

impl<T: Trait> Subtrait for T {
	type Balance = T::Balance;
	type AssetId = T::AssetId;
}

/// Asset creation options.
#[cfg_attr(feature = "std", derive(Debug))]
#[derive(Clone, Encode, Decode, PartialEq, Eq)]
pub struct AssetOptions<Balance: HasCompact, AccountId> {
	/// Initial issuance of this asset. All deposit to the creater of the asset.
	#[codec(compact)]
	pub initial_issuance: Balance,
	/// Which accounts are allowed to possess this asset.
	pub permissions: PermissionLatest<AccountId>,
}

/// Owner of an asset.
#[cfg_attr(feature = "std", derive(Debug))]
#[derive(Clone, Encode, Decode, PartialEq, Eq)]
pub enum Owner<AccountId> {
	/// No owner.
	None,
	/// Owned by an AccountId
	Address(AccountId),
}

impl<AccountId> Default for Owner<AccountId> {
	fn default() -> Self {
		Owner::None
	}
}

/// Asset permissions
#[cfg_attr(feature = "std", derive(Debug))]
#[derive(Clone, Encode, Decode, PartialEq, Eq)]
pub struct PermissionsV1<AccountId> {
	/// Who have permission to update asset permission
	pub update: Owner<AccountId>,
	/// Who have permission to mint new asset
	pub mint: Owner<AccountId>,
	/// Who have permission to burn asset
	pub burn: Owner<AccountId>,
}

#[cfg_attr(feature = "std", derive(Debug))]
#[derive(Clone, Encode, Decode, PartialEq, Eq)]
#[repr(u8)]
enum PermissionVersionNumber {
	V1 = 0,
}

/// Versioned asset permission
#[cfg_attr(feature = "std", derive(Debug))]
#[derive(Clone, PartialEq, Eq)]
pub enum PermissionVersions<AccountId> {
	V1(PermissionsV1<AccountId>),
}

/// Asset permission types
pub enum PermissionType {
	/// Permission to update asset permission
	Burn,
	/// Permission to mint new asset
	Mint,
	/// Permission to burn asset
	Update,
}

/// Alias to latest asset permissions
pub type PermissionLatest<AccountId> = PermissionsV1<AccountId>;

impl<AccountId> Default for PermissionVersions<AccountId> {
	fn default() -> Self {
		PermissionVersions::V1(Default::default())
	}
}

impl<AccountId: Encode> Encode for PermissionVersions<AccountId> {
	fn encode_to<T: Output>(&self, dest: &mut T) {
		match self {
			PermissionVersions::V1(payload) => {
				dest.push(&PermissionVersionNumber::V1);
				dest.push(payload);
			},
		}
	}
}

impl<AccountId: Encode> codec::EncodeLike for PermissionVersions<AccountId> {}

impl<AccountId: Decode> Decode for PermissionVersions<AccountId> {
	fn decode<I: Input>(input: &mut I) -> core::result::Result<Self, Error> {
		let version = PermissionVersionNumber::decode(input)?;
		Ok(
			match version {
				PermissionVersionNumber::V1 => PermissionVersions::V1(Decode::decode(input)?)
			}
		)
	}
}

impl<AccountId> Default for PermissionsV1<AccountId> {
	fn default() -> Self {
		PermissionsV1 {
			update: Owner::None,
			mint: Owner::None,
			burn: Owner::None,
		}
	}
}

impl<AccountId> Into<PermissionLatest<AccountId>> for PermissionVersions<AccountId> {
	fn into(self) -> PermissionLatest<AccountId> {
		match self {
			PermissionVersions::V1(v1) => v1,
		}
	}
}

/// Converts the latest permission to other version.
impl<AccountId> Into<PermissionVersions<AccountId>> for PermissionLatest<AccountId> {
	fn into(self) -> PermissionVersions<AccountId> {
		PermissionVersions::V1(self)
	}
}

decl_module! {
	pub struct Module<T: Trait> for enum Call where origin: T::Origin {
		fn deposit_event<T>() = default;

		/// Create a new kind of asset.
		fn create(origin, options: AssetOptions<T::Balance, T::AccountId>) -> Result {
			let origin = ensure_signed(origin)?;
			let id = Self::next_asset_id();

			let permissions: PermissionVersions<T::AccountId> = options.permissions.clone().into();

			// The last available id serves as the overflow mark and won't be used.
			let next_id = id.checked_add(&One::one()).ok_or_else(|| "No new assets id available.")?;

			<NextAssetId<T>>::put(next_id);
			<TotalIssuance<T>>::insert(id, &options.initial_issuance);
			<FreeBalance<T>>::insert(&id, &origin, &options.initial_issuance);
			<Permissions<T>>::insert(&id, permissions);

			Self::deposit_event(RawEvent::Created(id, origin, options));

			Ok(())
		}

		/// Transfer some liquid free balance to another account.
		pub fn transfer(origin, #[compact] asset_id: T::AssetId, to: T::AccountId, #[compact] amount: T::Balance) {
			let origin = ensure_signed(origin)?;
			ensure!(!amount.is_zero(), "cannot transfer zero amount");
			Self::make_transfer_with_event(&asset_id, &origin, &to, amount)?;
		}

		/// Updates permission for a given `asset_id` and an account.
		///
		/// The `origin` must have `update` permission.
		fn update_permission(
			origin,
			#[compact] asset_id: T::AssetId,
			new_permission: PermissionLatest<T::AccountId>
		) -> Result {
			let origin = ensure_signed(origin)?;

			let permissions: PermissionVersions<T::AccountId> = new_permission.into();

			if Self::check_permission(&asset_id, &origin, &PermissionType::Update) {
				<Permissions<T>>::insert(asset_id, &permissions);

				Self::deposit_event(RawEvent::PermissionUpdated(asset_id, permissions.into()));

				Ok(())
			} else {
				Err("Origin does not have enough permission to update permissions.")
			}
		}

		/// Mints an asset, increases its total issuance.
		/// The origin must have `mint` permissions.
		fn mint(origin, #[compact] asset_id: T::AssetId, to: T::AccountId, amount: T::Balance) -> Result {
			let origin = ensure_signed(origin)?;
			if Self::check_permission(&asset_id, &origin, &PermissionType::Mint) {
				let original_free_balance = Self::free_balance(&asset_id, &to);
				let current_total_issuance = <TotalIssuance<T>>::get(asset_id);
				let new_total_issuance = current_total_issuance.checked_add(&amount)
					.ok_or_else(|| "total_issuance got overflow after minting.")?;
				let value = original_free_balance.checked_add(&amount)
					.ok_or_else(|| "free balance got overflow after minting.")?;

				<TotalIssuance<T>>::insert(asset_id, new_total_issuance);
				Self::set_free_balance(&asset_id, &to, value);

				Self::deposit_event(RawEvent::Minted(asset_id, to, amount));

				Ok(())
			} else {
				Err("The origin does not have permission to mint an asset.")
			}
		}

		/// Burns an asset, decreases its total issuance.
		///
		/// The `origin` must have `burn` permissions.
		fn burn(origin, #[compact] asset_id: T::AssetId, to: T::AccountId, amount: T::Balance) -> Result {
			let origin = ensure_signed(origin)?;

			if Self::check_permission(&asset_id, &origin, &PermissionType::Burn) {
				let original_free_balance = Self::free_balance(&asset_id, &to);

				let current_total_issuance = <TotalIssuance<T>>::get(asset_id);
				let new_total_issuance = current_total_issuance.checked_sub(&amount)
					.ok_or_else(|| "total_issuance got underflow after burning")?;
				let value = original_free_balance.checked_sub(&amount)
					.ok_or_else(|| "free_balance got underflow after burning")?;

				<TotalIssuance<T>>::insert(asset_id, new_total_issuance);

				Self::set_free_balance(&asset_id, &to, value);

				Self::deposit_event(RawEvent::Burned(asset_id, to, amount));

				Ok(())
			} else {
				Err("The origin does not have permission to burn an asset.")
			}
		}

		/// Can be used to create reserved tokens.
		/// Requires Root call.
		fn create_reserved(origin, asset_id: T::AssetId, options: AssetOptions<T::Balance, T::AccountId>) -> Result {
			ensure_root(origin)?;
			Self::create_asset(Some(asset_id), None, options)
		}
	}
}

#[derive(Encode, Decode, Clone, PartialEq, Eq)]
#[cfg_attr(feature = "std", derive(Debug))]
pub struct BalanceLock<Balance, BlockNumber> {
	pub id: LockIdentifier,
	pub amount: Balance,
	pub until: BlockNumber,
	pub reasons: WithdrawReasons,
}

decl_storage! {
	trait Store for Module<T: Trait> as GenericAsset {
		/// Total issuance of a given asset.
		pub TotalIssuance get(total_issuance) build(|config: &GenesisConfig<T>| {
			let issuance = config.initial_balance * (config.endowed_accounts.len() as u32).into();
			config.assets.iter().map(|id| (id.clone(), issuance)).collect::<Vec<_>>()
		}): map T::AssetId => T::Balance;

		/// The free balance of a given asset under an account.
		pub FreeBalance: double_map T::AssetId, twox_128(T::AccountId) => T::Balance;

		/// The reserved balance of a given asset under an account.
		pub ReservedBalance: double_map T::AssetId, twox_128(T::AccountId) => T::Balance;

		/// Next available ID for user-created asset.
		pub NextAssetId get(next_asset_id) config(): T::AssetId;

		/// Permission options for a given asset.
		pub Permissions get(get_permission): map T::AssetId => PermissionVersions<T::AccountId>;

		/// Any liquidity locks on some account balances.
		pub Locks get(locks): map T::AccountId => Vec<BalanceLock<T::Balance, T::BlockNumber>>;

		/// The identity of the asset which is the one that is designated for the chain's staking system.
		pub StakingAssetId get(staking_asset_id) config(): T::AssetId;

		/// The identity of the asset which is the one that is designated for paying the chain's transaction fee.
		pub SpendingAssetId get(spending_asset_id) config(): T::AssetId;
	}
	add_extra_genesis {
		config(assets): Vec<T::AssetId>;
		config(initial_balance): T::Balance;
		config(endowed_accounts): Vec<T::AccountId>;

		build(|
<<<<<<< HEAD
			storage: &mut sr_primitives::StorageOverlay,
			_: &mut sr_primitives::ChildrenStorageOverlay,
			_: &mut sr_primitives::StorageOverlay,
=======
			storage: &mut (sr_primitives::StorageOverlay, sr_primitives::ChildrenStorageOverlay),
>>>>>>> e0f5dd9f
			config: &GenesisConfig<T>| {
			config.assets.iter().for_each(|asset_id| {
				config.endowed_accounts.iter().for_each(|account_id| {
					storage.0.insert(
						<FreeBalance<T>>::key_for(asset_id, account_id),
						<T::Balance as codec::Encode>::encode(&config.initial_balance)
					);
				});
			});
		});
	}
}

decl_event!(
	pub enum Event<T> where
		<T as system::Trait>::AccountId,
		<T as Trait>::Balance,
		<T as Trait>::AssetId,
		AssetOptions = AssetOptions<<T as Trait>::Balance, <T as system::Trait>::AccountId>
	{
		/// Asset created (asset_id, creator, asset_options).
		Created(AssetId, AccountId, AssetOptions),
		/// Asset transfer succeeded (asset_id, from, to, amount).
		Transferred(AssetId, AccountId, AccountId, Balance),
		/// Asset permission updated (asset_id, new_permissions).
		PermissionUpdated(AssetId, PermissionLatest<AccountId>),
		/// New asset minted (asset_id, account, amount).
		Minted(AssetId, AccountId, Balance),
		/// Asset burned (asset_id, account, amount).
		Burned(AssetId, AccountId, Balance),
	}
);

impl<T: Trait> Module<T> {
	// PUBLIC IMMUTABLES

	/// Get an account's total balance of an asset kind.
	pub fn total_balance(asset_id: &T::AssetId, who: &T::AccountId) -> T::Balance {
		Self::free_balance(asset_id, who) + Self::reserved_balance(asset_id, who)
	}

	/// Get an account's free balance of an asset kind.
	pub fn free_balance(asset_id: &T::AssetId, who: &T::AccountId) -> T::Balance {
		<FreeBalance<T>>::get(asset_id, who)
	}

	/// Get an account's reserved balance of an asset kind.
	pub fn reserved_balance(asset_id: &T::AssetId, who: &T::AccountId) -> T::Balance {
		<ReservedBalance<T>>::get(asset_id, who)
	}

	/// Creates an asset.
	///
	/// # Arguments
	/// * `asset_id`: An ID of a reserved asset.
	/// If not provided, a user-generated asset will be created with the next available ID.
	/// * `from_account`: The initiator account of this call
	/// * `asset_options`: Asset creation options.
	///
	pub fn create_asset(
		asset_id: Option<T::AssetId>,
		from_account: Option<T::AccountId>,
		options: AssetOptions<T::Balance, T::AccountId>,
	) -> Result {
		let asset_id = if let Some(asset_id) = asset_id {
			ensure!(!<TotalIssuance<T>>::exists(&asset_id), "Asset id already taken.");
			ensure!(asset_id < Self::next_asset_id(), "Asset id not available.");
			asset_id
		} else {
			let asset_id = Self::next_asset_id();
			let next_id = asset_id
				.checked_add(&One::one())
				.ok_or_else(|| "No new user asset id available.")?;
			<NextAssetId<T>>::put(next_id);
			asset_id
		};

		let account_id = from_account.unwrap_or_default();
		let permissions: PermissionVersions<T::AccountId> = options.permissions.clone().into();

		<TotalIssuance<T>>::insert(asset_id, &options.initial_issuance);
		<FreeBalance<T>>::insert(&asset_id, &account_id, &options.initial_issuance);
		<Permissions<T>>::insert(&asset_id, permissions);

		Self::deposit_event(RawEvent::Created(asset_id, account_id, options));

		Ok(())
	}

	/// Transfer some liquid free balance from one account to another.
	/// This will not emit the `Transferred` event.
	pub fn make_transfer(asset_id: &T::AssetId, from: &T::AccountId, to: &T::AccountId, amount: T::Balance) -> Result {
		let new_balance = Self::free_balance(asset_id, from)
			.checked_sub(&amount)
			.ok_or_else(|| "balance too low to send amount")?;
		Self::ensure_can_withdraw(asset_id, from, amount, WithdrawReason::Transfer, new_balance)?;

		if from != to {
			<FreeBalance<T>>::mutate(asset_id, from, |balance| *balance -= amount);
			<FreeBalance<T>>::mutate(asset_id, to, |balance| *balance += amount);
		}

		Ok(())
	}

	/// Transfer some liquid free balance from one account to another.
	/// This will emit the `Transferred` event.
	pub fn make_transfer_with_event(
		asset_id: &T::AssetId,
		from: &T::AccountId,
		to: &T::AccountId,
		amount: T::Balance,
	) -> Result {
		Self::make_transfer(asset_id, from, to, amount)?;

		if from != to {
			Self::deposit_event(RawEvent::Transferred(*asset_id, from.clone(), to.clone(), amount));
		}

		Ok(())
	}

	/// Move `amount` from free balance to reserved balance.
	///
	/// If the free balance is lower than `amount`, then no funds will be moved and an `Err` will
	/// be returned. This is different behavior than `unreserve`.
	pub fn reserve(asset_id: &T::AssetId, who: &T::AccountId, amount: T::Balance) -> Result {
		// Do we need to consider that this is an atomic transaction?
		let original_reserve_balance = Self::reserved_balance(asset_id, who);
		let original_free_balance = Self::free_balance(asset_id, who);
		if original_free_balance < amount {
			return Err("not enough free funds");
		}
		let new_reserve_balance = original_reserve_balance + amount;
		Self::set_reserved_balance(asset_id, who, new_reserve_balance);
		let new_free_balance = original_free_balance - amount;
		Self::set_free_balance(asset_id, who, new_free_balance);
		Ok(())
	}

	/// Moves up to `amount` from reserved balance to free balance. This function cannot fail.
	///
	/// As many assets up to `amount` will be moved as possible. If the reserve balance of `who`
	/// is less than `amount`, then the remaining amount will be returned.
	/// NOTE: This is different behavior than `reserve`.
	pub fn unreserve(asset_id: &T::AssetId, who: &T::AccountId, amount: T::Balance) -> T::Balance {
		let b = Self::reserved_balance(asset_id, who);
		let actual = rstd::cmp::min(b, amount);
		let original_free_balance = Self::free_balance(asset_id, who);
		let new_free_balance = original_free_balance + actual;
		Self::set_free_balance(asset_id, who, new_free_balance);
		Self::set_reserved_balance(asset_id, who, b - actual);
		amount - actual
	}

	/// Deduct up to `amount` from the combined balance of `who`, preferring to deduct from the
	/// free balance. This function cannot fail.
	///
	/// As much funds up to `amount` will be deducted as possible. If this is less than `amount`
	/// then `Some(remaining)` will be returned. Full completion is given by `None`.
	/// NOTE: LOW-LEVEL: This will not attempt to maintain total issuance. It is expected that
	/// the caller will do this.
	fn slash(asset_id: &T::AssetId, who: &T::AccountId, amount: T::Balance) -> Option<T::Balance> {
		let free_balance = Self::free_balance(asset_id, who);
		let free_slash = rstd::cmp::min(free_balance, amount);
		let new_free_balance = free_balance - free_slash;
		Self::set_free_balance(asset_id, who, new_free_balance);
		if free_slash < amount {
			Self::slash_reserved(asset_id, who, amount - free_slash)
		} else {
			None
		}
	}

	/// Deducts up to `amount` from reserved balance of `who`. This function cannot fail.
	///
	/// As much funds up to `amount` will be deducted as possible. If the reserve balance of `who`
	/// is less than `amount`, then a non-zero second item will be returned.
	/// NOTE: LOW-LEVEL: This will not attempt to maintain total issuance. It is expected that
	/// the caller will do this.
	fn slash_reserved(asset_id: &T::AssetId, who: &T::AccountId, amount: T::Balance) -> Option<T::Balance> {
		let original_reserve_balance = Self::reserved_balance(asset_id, who);
		let slash = rstd::cmp::min(original_reserve_balance, amount);
		let new_reserve_balance = original_reserve_balance - slash;
		Self::set_reserved_balance(asset_id, who, new_reserve_balance);
		if amount == slash {
			None
		} else {
			Some(amount - slash)
		}
	}

	/// Move up to `amount` from reserved balance of account `who` to free balance of account
	/// `beneficiary`.
	///
	/// As much funds up to `amount` will be moved as possible. If this is less than `amount`, then
	/// the `remaining` would be returned, else `Zero::zero()`.
	/// NOTE: LOW-LEVEL: This will not attempt to maintain total issuance. It is expected that
	/// the caller will do this.
	fn repatriate_reserved(
		asset_id: &T::AssetId,
		who: &T::AccountId,
		beneficiary: &T::AccountId,
		amount: T::Balance,
	) -> T::Balance {
		let b = Self::reserved_balance(asset_id, who);
		let slash = rstd::cmp::min(b, amount);

		let original_free_balance = Self::free_balance(asset_id, beneficiary);
		let new_free_balance = original_free_balance + slash;
		Self::set_free_balance(asset_id, beneficiary, new_free_balance);

		let new_reserve_balance = b - slash;
		Self::set_reserved_balance(asset_id, who, new_reserve_balance);
		amount - slash
	}

	/// Check permission to perform burn, mint or update.
	///
	/// # Arguments
	/// * `asset_id`:  A `T::AssetId` type that contains the `asset_id`, which has the permission embedded.
	/// * `who`: A `T::AccountId` type that contains the `account_id` for which to check permissions.
	/// * `what`: The permission to check.
	///
	pub fn check_permission(asset_id: &T::AssetId, who: &T::AccountId, what: &PermissionType) -> bool {
		let permission_versions: PermissionVersions<T::AccountId> = Self::get_permission(asset_id);
		let permission = permission_versions.into();

		match (what, permission) {
			(
				PermissionType::Burn,
				PermissionLatest {
					burn: Owner::Address(account),
					..
				},
			) => account == *who,
			(
				PermissionType::Mint,
				PermissionLatest {
					mint: Owner::Address(account),
					..
				},
			) => account == *who,
			(
				PermissionType::Update,
				PermissionLatest {
					update: Owner::Address(account),
					..
				},
			) => account == *who,
			_ => false,
		}
	}

	/// Return `Ok` iff the account is able to make a withdrawal of the given amount
	/// for the given reason.
	///
	/// `Err(...)` with the reason why not otherwise.
	pub fn ensure_can_withdraw(
		asset_id: &T::AssetId,
		who: &T::AccountId,
		_amount: T::Balance,
		reason: WithdrawReason,
		new_balance: T::Balance,
	) -> Result {
		if asset_id != &Self::staking_asset_id() {
			return Ok(());
		}

		let locks = Self::locks(who);
		if locks.is_empty() {
			return Ok(());
		}
		let now = <system::Module<T>>::block_number();
		if Self::locks(who)
			.into_iter()
			.all(|l| now >= l.until || new_balance >= l.amount || !l.reasons.contains(reason))
		{
			Ok(())
		} else {
			Err("account liquidity restrictions prevent withdrawal")
		}
	}

	// PRIVATE MUTABLES

	/// NOTE: LOW-LEVEL: This will not attempt to maintain total issuance. It is expected that
	/// the caller will do this.
	fn set_reserved_balance(asset_id: &T::AssetId, who: &T::AccountId, balance: T::Balance) {
		<ReservedBalance<T>>::insert(asset_id, who, &balance);
	}

	/// NOTE: LOW-LEVEL: This will not attempt to maintain total issuance. It is expected that
	/// the caller will do this.
	fn set_free_balance(asset_id: &T::AssetId, who: &T::AccountId, balance: T::Balance) {
		<FreeBalance<T>>::insert(asset_id, who, &balance);
	}

	fn set_lock(
		id: LockIdentifier,
		who: &T::AccountId,
		amount: T::Balance,
		until: T::BlockNumber,
		reasons: WithdrawReasons,
	) {
		let now = <system::Module<T>>::block_number();
		let mut new_lock = Some(BalanceLock {
			id,
			amount,
			until,
			reasons,
		});
		let mut locks = <Module<T>>::locks(who)
			.into_iter()
			.filter_map(|l| {
				if l.id == id {
					new_lock.take()
				} else if l.until > now {
					Some(l)
				} else {
					None
				}
			})
			.collect::<Vec<_>>();
		if let Some(lock) = new_lock {
			locks.push(lock)
		}
		<Locks<T>>::insert(who, locks);
	}

	fn extend_lock(
		id: LockIdentifier,
		who: &T::AccountId,
		amount: T::Balance,
		until: T::BlockNumber,
		reasons: WithdrawReasons,
	) {
		let now = <system::Module<T>>::block_number();
		let mut new_lock = Some(BalanceLock {
			id,
			amount,
			until,
			reasons,
		});
		let mut locks = <Module<T>>::locks(who)
			.into_iter()
			.filter_map(|l| {
				if l.id == id {
					new_lock.take().map(|nl| BalanceLock {
						id: l.id,
						amount: l.amount.max(nl.amount),
						until: l.until.max(nl.until),
						reasons: l.reasons | nl.reasons,
					})
				} else if l.until > now {
					Some(l)
				} else {
					None
				}
			})
			.collect::<Vec<_>>();
		if let Some(lock) = new_lock {
			locks.push(lock)
		}
		<Locks<T>>::insert(who, locks);
	}

	fn remove_lock(id: LockIdentifier, who: &T::AccountId) {
		let now = <system::Module<T>>::block_number();
		let locks = <Module<T>>::locks(who)
			.into_iter()
			.filter_map(|l| if l.until > now && l.id != id { Some(l) } else { None })
			.collect::<Vec<_>>();
		<Locks<T>>::insert(who, locks);
	}
}

pub trait AssetIdProvider {
	type AssetId;
	fn asset_id() -> Self::AssetId;
}

// wrapping these imbalanes in a private module is necessary to ensure absolute privacy
// of the inner member.
mod imbalances {
	use super::{result, AssetIdProvider, Imbalance, Saturating, StorageMap, Subtrait, Zero};
	use rstd::mem;

	/// Opaque, move-only struct with private fields that serves as a token denoting that
	/// funds have been created without any equal and opposite accounting.
	#[must_use]
	pub struct PositiveImbalance<T: Subtrait, U: AssetIdProvider<AssetId = T::AssetId>>(
		T::Balance,
		rstd::marker::PhantomData<U>,
	);
	impl<T, U> PositiveImbalance<T, U>
	where
		T: Subtrait,
		U: AssetIdProvider<AssetId = T::AssetId>,
	{
		pub fn new(amount: T::Balance) -> Self {
			PositiveImbalance(amount, Default::default())
		}
	}

	/// Opaque, move-only struct with private fields that serves as a token denoting that
	/// funds have been destroyed without any equal and opposite accounting.
	#[must_use]
	pub struct NegativeImbalance<T: Subtrait, U: AssetIdProvider<AssetId = T::AssetId>>(
		T::Balance,
		rstd::marker::PhantomData<U>,
	);
	impl<T, U> NegativeImbalance<T, U>
	where
		T: Subtrait,
		U: AssetIdProvider<AssetId = T::AssetId>,
	{
		pub fn new(amount: T::Balance) -> Self {
			NegativeImbalance(amount, Default::default())
		}
	}

	impl<T, U> Imbalance<T::Balance> for PositiveImbalance<T, U>
	where
		T: Subtrait,
		U: AssetIdProvider<AssetId = T::AssetId>,
	{
		type Opposite = NegativeImbalance<T, U>;

		fn zero() -> Self {
			Self::new(Zero::zero())
		}
		fn drop_zero(self) -> result::Result<(), Self> {
			if self.0.is_zero() {
				Ok(())
			} else {
				Err(self)
			}
		}
		fn split(self, amount: T::Balance) -> (Self, Self) {
			let first = self.0.min(amount);
			let second = self.0 - first;

			mem::forget(self);
			(Self::new(first), Self::new(second))
		}
		fn merge(mut self, other: Self) -> Self {
			self.0 = self.0.saturating_add(other.0);
			mem::forget(other);

			self
		}
		fn subsume(&mut self, other: Self) {
			self.0 = self.0.saturating_add(other.0);
			mem::forget(other);
		}
		fn offset(self, other: Self::Opposite) -> result::Result<Self, Self::Opposite> {
			let (a, b) = (self.0, other.0);
			mem::forget((self, other));

			if a >= b {
				Ok(Self::new(a - b))
			} else {
				Err(NegativeImbalance::new(b - a))
			}
		}
		fn peek(&self) -> T::Balance {
			self.0.clone()
		}
	}

	impl<T, U> Imbalance<T::Balance> for NegativeImbalance<T, U>
	where
		T: Subtrait,
		U: AssetIdProvider<AssetId = T::AssetId>,
	{
		type Opposite = PositiveImbalance<T, U>;

		fn zero() -> Self {
			Self::new(Zero::zero())
		}
		fn drop_zero(self) -> result::Result<(), Self> {
			if self.0.is_zero() {
				Ok(())
			} else {
				Err(self)
			}
		}
		fn split(self, amount: T::Balance) -> (Self, Self) {
			let first = self.0.min(amount);
			let second = self.0 - first;

			mem::forget(self);
			(Self::new(first), Self::new(second))
		}
		fn merge(mut self, other: Self) -> Self {
			self.0 = self.0.saturating_add(other.0);
			mem::forget(other);

			self
		}
		fn subsume(&mut self, other: Self) {
			self.0 = self.0.saturating_add(other.0);
			mem::forget(other);
		}
		fn offset(self, other: Self::Opposite) -> result::Result<Self, Self::Opposite> {
			let (a, b) = (self.0, other.0);
			mem::forget((self, other));

			if a >= b {
				Ok(Self::new(a - b))
			} else {
				Err(PositiveImbalance::new(b - a))
			}
		}
		fn peek(&self) -> T::Balance {
			self.0.clone()
		}
	}

	impl<T, U> Drop for PositiveImbalance<T, U>
	where
		T: Subtrait,
		U: AssetIdProvider<AssetId = T::AssetId>,
	{
		/// Basic drop handler will just square up the total issuance.
		fn drop(&mut self) {
			<super::TotalIssuance<super::ElevatedTrait<T>>>::mutate(&U::asset_id(), |v| *v = v.saturating_add(self.0));
		}
	}

	impl<T, U> Drop for NegativeImbalance<T, U>
	where
		T: Subtrait,
		U: AssetIdProvider<AssetId = T::AssetId>,
	{
		/// Basic drop handler will just square up the total issuance.
		fn drop(&mut self) {
			<super::TotalIssuance<super::ElevatedTrait<T>>>::mutate(&U::asset_id(), |v| *v = v.saturating_sub(self.0));
		}
	}
}

// TODO: #2052
// Somewhat ugly hack in order to gain access to module's `increase_total_issuance_by`
// using only the Subtrait (which defines only the types that are not dependent
// on Positive/NegativeImbalance). Subtrait must be used otherwise we end up with a
// circular dependency with Trait having some types be dependent on PositiveImbalance<Trait>
// and PositiveImbalance itself depending back on Trait for its Drop impl (and thus
// its type declaration).
// This works as long as `increase_total_issuance_by` doesn't use the Imbalance
// types (basically for charging fees).
// This should eventually be refactored so that the three type items that do
// depend on the Imbalance type (TransactionPayment, TransferPayment, DustRemoval)
// are placed in their own SRML module.
struct ElevatedTrait<T: Subtrait>(T);
impl<T: Subtrait> Clone for ElevatedTrait<T> {
	fn clone(&self) -> Self {
		unimplemented!()
	}
}
impl<T: Subtrait> PartialEq for ElevatedTrait<T> {
	fn eq(&self, _: &Self) -> bool {
		unimplemented!()
	}
}
impl<T: Subtrait> Eq for ElevatedTrait<T> {}
impl<T: Subtrait> system::Trait for ElevatedTrait<T> {
	type Origin = T::Origin;
	type Call = T::Call;
	type Index = T::Index;
	type BlockNumber = T::BlockNumber;
	type Hash = T::Hash;
	type Hashing = T::Hashing;
	type AccountId = T::AccountId;
	type Lookup = T::Lookup;
	type Header = T::Header;
	type Event = ();
	type MaximumBlockWeight = T::MaximumBlockWeight;
	type MaximumBlockLength = T::MaximumBlockLength;
	type AvailableBlockRatio = T::AvailableBlockRatio;
	type WeightMultiplierUpdate = ();
	type BlockHashCount = T::BlockHashCount;
}
impl<T: Subtrait> Trait for ElevatedTrait<T> {
	type Balance = T::Balance;
	type AssetId = T::AssetId;
	type Event = ();
}

#[derive(Encode, Decode, Clone, PartialEq, Eq)]
#[cfg_attr(feature = "std", derive(Debug))]
pub struct AssetCurrency<T, U>(rstd::marker::PhantomData<T>, rstd::marker::PhantomData<U>);

impl<T, U> Currency<T::AccountId> for AssetCurrency<T, U>
where
	T: Trait,
	U: AssetIdProvider<AssetId = T::AssetId>,
{
	type Balance = T::Balance;
	type PositiveImbalance = PositiveImbalance<T, U>;
	type NegativeImbalance = NegativeImbalance<T, U>;

	fn total_balance(who: &T::AccountId) -> Self::Balance {
		Self::free_balance(&who) + Self::reserved_balance(&who)
	}

	fn free_balance(who: &T::AccountId) -> Self::Balance {
		<Module<T>>::free_balance(&U::asset_id(), &who)
	}

	/// Returns the total staking asset issuance
	fn total_issuance() -> Self::Balance {
		<Module<T>>::total_issuance(U::asset_id())
	}

	fn minimum_balance() -> Self::Balance {
		Zero::zero()
	}

	fn transfer(transactor: &T::AccountId, dest: &T::AccountId, value: Self::Balance) -> Result {
		<Module<T>>::make_transfer(&U::asset_id(), transactor, dest, value)
	}

	fn ensure_can_withdraw(
		who: &T::AccountId,
		amount: Self::Balance,
		reason: WithdrawReason,
		new_balance: Self::Balance,
	) -> Result {
		<Module<T>>::ensure_can_withdraw(&U::asset_id(), who, amount, reason, new_balance)
	}

	fn withdraw(
		who: &T::AccountId,
		value: Self::Balance,
		reason: WithdrawReason,
		_: ExistenceRequirement, // no existential deposit policy for generic asset
	) -> result::Result<Self::NegativeImbalance, &'static str> {
		let new_balance = Self::free_balance(who)
			.checked_sub(&value)
			.ok_or_else(|| "account has too few funds")?;
		Self::ensure_can_withdraw(who, value, reason, new_balance)?;
		<Module<T>>::set_free_balance(&U::asset_id(), who, new_balance);
		Ok(NegativeImbalance::new(value))
	}

	fn deposit_into_existing(
		who: &T::AccountId,
		value: Self::Balance,
	) -> result::Result<Self::PositiveImbalance, &'static str> {
		// No existential deposit rule and creation fee in GA. `deposit_into_existing` is same with `deposit_creating`.
		Ok(Self::deposit_creating(who, value))
	}

	fn deposit_creating(who: &T::AccountId, value: Self::Balance) -> Self::PositiveImbalance {
		let (imbalance, _) = Self::make_free_balance_be(who, Self::free_balance(who) + value);
		if let SignedImbalance::Positive(p) = imbalance {
			p
		} else {
			// Impossible, but be defensive.
			Self::PositiveImbalance::zero()
		}
	}

	fn make_free_balance_be(
		who: &T::AccountId,
		balance: Self::Balance,
	) -> (
		SignedImbalance<Self::Balance, Self::PositiveImbalance>,
		UpdateBalanceOutcome,
	) {
		let original = <Module<T>>::free_balance(&U::asset_id(), who);
		let imbalance = if original <= balance {
			SignedImbalance::Positive(PositiveImbalance::new(balance - original))
		} else {
			SignedImbalance::Negative(NegativeImbalance::new(original - balance))
		};
		<Module<T>>::set_free_balance(&U::asset_id(), who, balance);
		(imbalance, UpdateBalanceOutcome::Updated)
	}

	fn can_slash(who: &T::AccountId, value: Self::Balance) -> bool {
		<Module<T>>::free_balance(&U::asset_id(), &who) >= value
	}

	fn slash(who: &T::AccountId, value: Self::Balance) -> (Self::NegativeImbalance, Self::Balance) {
		let remaining = <Module<T>>::slash(&U::asset_id(), who, value);
		if let Some(r) = remaining {
			(NegativeImbalance::new(value - r), r)
		} else {
			(NegativeImbalance::new(value), Zero::zero())
		}
	}

	fn burn(mut amount: Self::Balance) -> Self::PositiveImbalance {
		<TotalIssuance<T>>::mutate(&U::asset_id(), |issued|
			issued.checked_sub(&amount).unwrap_or_else(|| {
				amount = *issued;
				Zero::zero()
			})
		);
		PositiveImbalance::new(amount)
	}

	fn issue(mut amount: Self::Balance) -> Self::NegativeImbalance {
		<TotalIssuance<T>>::mutate(&U::asset_id(), |issued|
			*issued = issued.checked_add(&amount).unwrap_or_else(|| {
				amount = Self::Balance::max_value() - *issued;
				Self::Balance::max_value()
			})
		);
		NegativeImbalance::new(amount)
	}
}

impl<T, U> ReservableCurrency<T::AccountId> for AssetCurrency<T, U>
where
	T: Trait,
	U: AssetIdProvider<AssetId = T::AssetId>,
{
	fn can_reserve(who: &T::AccountId, value: Self::Balance) -> bool {
		Self::free_balance(who)
			.checked_sub(&value)
			.map_or(false, |new_balance|
				<Module<T>>::ensure_can_withdraw(&U::asset_id(), who, value, WithdrawReason::Reserve, new_balance).is_ok()
			)
	}

	fn reserved_balance(who: &T::AccountId) -> Self::Balance {
		<Module<T>>::reserved_balance(&U::asset_id(), &who)
	}

	fn reserve(who: &T::AccountId, value: Self::Balance) -> result::Result<(), &'static str> {
		<Module<T>>::reserve(&U::asset_id(), who, value)
	}

	fn unreserve(who: &T::AccountId, value: Self::Balance) -> Self::Balance {
		<Module<T>>::unreserve(&U::asset_id(), who, value)
	}

	fn slash_reserved(who: &T::AccountId, value: Self::Balance) -> (Self::NegativeImbalance, Self::Balance) {
		let b = Self::reserved_balance(&who.clone());
		let slash = cmp::min(b, value);

		<Module<T>>::set_reserved_balance(&U::asset_id(), who, b - slash);
		(NegativeImbalance::new(slash), value - slash)
	}

	fn repatriate_reserved(
		slashed: &T::AccountId,
		beneficiary: &T::AccountId,
		value: Self::Balance,
	) -> result::Result<Self::Balance, &'static str> {
		Ok(<Module<T>>::repatriate_reserved(&U::asset_id(), slashed, beneficiary, value))
	}
}

pub struct StakingAssetIdProvider<T>(rstd::marker::PhantomData<T>);

impl<T: Trait> AssetIdProvider for StakingAssetIdProvider<T> {
	type AssetId = T::AssetId;
	fn asset_id() -> Self::AssetId {
		<Module<T>>::staking_asset_id()
	}
}

pub struct SpendingAssetIdProvider<T>(rstd::marker::PhantomData<T>);

impl<T: Trait> AssetIdProvider for SpendingAssetIdProvider<T> {
	type AssetId = T::AssetId;
	fn asset_id() -> Self::AssetId {
		<Module<T>>::spending_asset_id()
	}
}

impl<T> LockableCurrency<T::AccountId> for AssetCurrency<T, StakingAssetIdProvider<T>>
where
	T: Trait,
	T::Balance: MaybeSerializeDebug,
{
	type Moment = T::BlockNumber;

	fn set_lock(
		id: LockIdentifier,
		who: &T::AccountId,
		amount: T::Balance,
		until: T::BlockNumber,
		reasons: WithdrawReasons,
	) {
		<Module<T>>::set_lock(id, who, amount, until, reasons)
	}

	fn extend_lock(
		id: LockIdentifier,
		who: &T::AccountId,
		amount: T::Balance,
		until: T::BlockNumber,
		reasons: WithdrawReasons,
	) {
		<Module<T>>::extend_lock(id, who, amount, until, reasons)
	}

	fn remove_lock(id: LockIdentifier, who: &T::AccountId) {
		<Module<T>>::remove_lock(id, who)
	}
}

pub type StakingAssetCurrency<T> = AssetCurrency<T, StakingAssetIdProvider<T>>;
pub type SpendingAssetCurrency<T> = AssetCurrency<T, SpendingAssetIdProvider<T>>;<|MERGE_RESOLUTION|>--- conflicted
+++ resolved
@@ -479,13 +479,8 @@
 		config(endowed_accounts): Vec<T::AccountId>;
 
 		build(|
-<<<<<<< HEAD
-			storage: &mut sr_primitives::StorageOverlay,
-			_: &mut sr_primitives::ChildrenStorageOverlay,
+			storage: &mut (sr_primitives::StorageOverlay, sr_primitives::ChildrenStorageOverlay),
 			_: &mut sr_primitives::StorageOverlay,
-=======
-			storage: &mut (sr_primitives::StorageOverlay, sr_primitives::ChildrenStorageOverlay),
->>>>>>> e0f5dd9f
 			config: &GenesisConfig<T>| {
 			config.assets.iter().for_each(|asset_id| {
 				config.endowed_accounts.iter().for_each(|account_id| {
