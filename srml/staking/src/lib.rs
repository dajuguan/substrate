--- conflicted
+++ resolved
@@ -274,29 +274,19 @@
 use sr_primitives::Perbill;
 use sr_primitives::weights::SimpleDispatchInfo;
 use sr_primitives::traits::{
-<<<<<<< HEAD
-	Convert, Zero, One, StaticLookup, CheckedSub, CheckedShl, Saturating, Bounded,
-	SaturatedConversion,
-=======
-	Convert, Zero, One, StaticLookup, CheckedSub, Saturating, Bounded, SimpleArithmetic,
+	Convert, Zero, One, StaticLookup, CheckedSub, Saturating, Bounded,
 	SaturatedConversion,
 };
-use phragmen::{elect, equalize, Support, SupportMap, ExtendedBalance, ACCURACY};
 use sr_staking_primitives::{
 	SessionIndex, CurrentElectedSet,
 	offence::{OnOffenceHandler, OffenceDetails, Offence, ReportOffence},
->>>>>>> 7004308c
 };
 #[cfg(feature = "std")]
 use sr_primitives::{Serialize, Deserialize};
 use system::{ensure_signed, ensure_root};
 
-<<<<<<< HEAD
-use phragmen::{elect, ExtendedBalance, equalize};
-
-const RECENT_OFFLINE_COUNT: usize = 32;
-=======
->>>>>>> 7004308c
+use phragmen::{elect, equalize, ExtendedBalance, Support, SupportMap, PhragmenStakedAssignment};
+
 const DEFAULT_MINIMUM_VALIDATOR_COUNT: u32 = 4;
 const MAX_NOMINATIONS: usize = 16;
 const MAX_UNLOCKING_CHUNKS: usize = 32;
@@ -467,18 +457,6 @@
 	<<T as Trait>::Currency as Currency<<T as system::Trait>::AccountId>>::NegativeImbalance;
 type MomentOf<T>= <<T as Trait>::Time as Time>::Moment;
 
-<<<<<<< HEAD
-type Assignment<T> = (<T as system::Trait>::AccountId, Perbill, BalanceOf<T>);
-type ExpoMap<T> = BTreeMap<
-	<T as system::Trait>::AccountId,
-	Exposure<<T as system::Trait>::AccountId, BalanceOf<T>>
->;
-
-pub const DEFAULT_SESSIONS_PER_ERA: u32 = 3;
-pub const DEFAULT_BONDING_DURATION: u32 = 1;
-
-=======
->>>>>>> 7004308c
 /// Means for interacting with a specialized version of the `session` trait.
 ///
 /// This is needed because `Staking` sets the `ValidatorIdOf` of the `session::Trait`
@@ -575,13 +553,6 @@
 		/// Minimum number of staking participants before emergency conditions are imposed.
 		pub MinimumValidatorCount get(minimum_validator_count) config():
 			u32 = DEFAULT_MINIMUM_VALIDATOR_COUNT;
-<<<<<<< HEAD
-		/// Slash, per validator that is taken for the first time they are found to be offline.
-		pub OfflineSlash get(offline_slash) config(): Perbill = Perbill::from_rational_approximation(1u32, 1000);
-		/// Number of instances of offline reports before slashing begins for validators.
-		pub OfflineSlashGrace get(offline_slash_grace) config(): u32;
-=======
->>>>>>> 7004308c
 
 		/// Any validators that may never be slashed or forcibly kicked. It's a Vec since they're
 		/// easy to initialize and the performance hit is minimal (we expect no more than four
@@ -1287,39 +1258,15 @@
 
 		if let Some(phragmen_result) = maybe_phragmen_result {
 			let elected_stashes = phragmen_result.winners;
-			let mut assignments = phragmen_result.assignments;
+			let assignments = phragmen_result.assignments;
 
 			let to_votes = |b: BalanceOf<T>|
 				<T::CurrencyToVote as Convert<BalanceOf<T>, u64>>::convert(b) as ExtendedBalance;
-
-<<<<<<< HEAD
-			// Compute the actual stake from nominator's ratio.
-			let assignments_with_stakes = assignments.iter().map(|(n, a)|(
-				n.clone(),
-				Self::slashable_balance_of(n),
-				a.into_iter().map(|(acc, per)| (
-					acc.clone(),
-					*per,
-					// AUDIT: it is crucially important for the `Mul` implementation of perbill to
-					// properly handle this.
-					*per * Self::slashable_balance_of(n),
-				))
-				.collect::<Vec<Assignment<T>>>()
-			)).collect::<Vec<(T::AccountId, BalanceOf<T>, Vec<Assignment<T>>)>>();
-
-			// update elected candidate exposures.
-			let mut exposures = <ExpoMap<T>>::new();
-=======
-			// The return value of this is safe to be converted to u64.
-			// The original balance, `b` is within the scope of u64. It is just extended to u128
-			// to be properly multiplied by a ratio, which will lead to another value
-			// less than u64 for sure. The result can then be safely passed to `to_balance`.
-			// For now the backward convert is used. A simple `TryFrom<u64>` is also safe.
-			let ratio_of = |b, r: ExtendedBalance| r.saturating_mul(to_votes(b)) / ACCURACY;
+			let to_balance = |e: ExtendedBalance|
+				<T::CurrencyToVote as Convert<ExtendedBalance, BalanceOf<T>>>::convert(e);
 
 			// Initialize the support of each candidate.
 			let mut supports = <SupportMap<T::AccountId>>::new();
->>>>>>> 7004308c
 			elected_stashes
 				.iter()
 				.map(|e| (e, to_votes(Self::slashable_balance_of(e))))
@@ -1328,50 +1275,47 @@
 					supports.insert(e.clone(), item);
 				});
 
-			// convert the ratio in-place (and replace) to the balance but still in the extended
-			// balance type.
-			for (n, assignment) in assignments.iter_mut() {
-				for (c, r) in assignment.iter_mut() {
-					let nominator_stake = Self::slashable_balance_of(n);
-					let other_stake = ratio_of(nominator_stake, *r);
+			// build support struct.
+			for (n, assignment) in assignments.iter() {
+				for (c, per_thing) in assignment.iter() {
+					let nominator_stake = to_votes(Self::slashable_balance_of(n));
+					// AUDIT: it is crucially important for the `Mul` implementation of all
+					// per-things to be sound.
+					let other_stake = *per_thing * nominator_stake;
 					if let Some(support) = supports.get_mut(c) {
-						// This for an astronomically rich validator with more astronomically rich
+						// For an astronomically rich validator with more astronomically rich
 						// set of nominators, this might saturate.
 						support.total = support.total.saturating_add(other_stake);
 						support.others.push((n.clone(), other_stake));
 					}
-					// convert the ratio to extended balance
-					*r = other_stake;
 				}
 			}
 
 			if cfg!(feature = "equalize") {
+				let mut staked_assignments
+					: Vec<(T::AccountId, Vec<PhragmenStakedAssignment<T::AccountId>>)>
+					= Vec::with_capacity(assignments.len());
+				for (n, assignment) in assignments.iter() {
+					let mut staked_assignment
+						: Vec<PhragmenStakedAssignment<T::AccountId>>
+						= Vec::with_capacity(assignment.len());
+					for (c, per_thing) in assignment.iter() {
+						let nominator_stake = to_votes(Self::slashable_balance_of(n));
+						let other_stake = *per_thing * nominator_stake;
+						staked_assignment.push((c.clone(), other_stake));
+					}
+					staked_assignments.push((n.clone(), staked_assignment));
+				}
+
 				let tolerance = 0_u128;
 				let iterations = 2_usize;
-<<<<<<< HEAD
-				let mut assignments_with_votes = assignments_with_stakes.iter()
-					.map(|a| (
-						a.0.clone(), a.1,
-						a.2.iter()
-							.map(|e| (e.0.clone(), to_votes(e.2)))
-							.collect::<Vec<(T::AccountId, ExtendedBalance)>>()
-					))
-					.collect::<Vec<(
-						T::AccountId, // nominator
-						BalanceOf<T>, // balance
-						// voted for: (who, weight_as_accuracy, weight_as_balance)
-						Vec<(T::AccountId, ExtendedBalance)>
-					)>>();
-				equalize::<T>(&mut assignments_with_votes, &mut exposures, tolerance, iterations);
-=======
 				equalize::<_, _, T::CurrencyToVote, _>(
-					assignments,
+					staked_assignments,
 					&mut supports,
 					tolerance,
 					iterations,
 					Self::slashable_balance_of,
 				);
->>>>>>> 7004308c
 			}
 
 			// Clear Stakers.
