--- conflicted
+++ resolved
@@ -285,11 +285,7 @@
 					(999, 1_000_000_000_000),
 			],
 			vesting: vec![],
-<<<<<<< HEAD
-		}.assimilate_storage(&mut t, &mut c, &mut Default::default());
-=======
-		}.assimilate_storage(&mut storage);
->>>>>>> e0f5dd9f
+		}.assimilate_storage(&mut storage, &mut Default::default());
 
 		let stake_21 = if self.fair { 1000 } else { 2000 };
 		let stake_31 = if self.validator_pool { balance_factor * 1000 } else { 1 };
@@ -314,19 +310,11 @@
 			offline_slash: Perbill::from_percent(5),
 			offline_slash_grace: 0,
 			invulnerables: vec![],
-<<<<<<< HEAD
-		}.assimilate_storage(&mut t, &mut c, &mut Default::default());
+		}.assimilate_storage(&mut storage, &mut Default::default());
 
 		let _ = session::GenesisConfig::<Test> {
 			keys: validators.iter().map(|x| (*x, UintAuthorityId(*x))).collect(),
-		}.assimilate_storage(&mut t, &mut c, &mut Default::default());
-=======
-		}.assimilate_storage(&mut storage);
-
-		let _ = session::GenesisConfig::<Test> {
-			keys: validators.iter().map(|x| (*x, UintAuthorityId(*x))).collect(),
-		}.assimilate_storage(&mut storage);
->>>>>>> e0f5dd9f
+		}.assimilate_storage(&mut storage, &mut Default::default());
 
 		let mut ext = storage.into();
 		runtime_io::with_externalities(&mut ext, || {
