--- conflicted
+++ resolved
@@ -31,22 +31,13 @@
 use sp_api::impl_runtime_apis;
 use sp_runtime::{
 	Permill, Perbill, Percent, ApplyExtrinsicResult, impl_opaque_keys, generic, create_runtime_str,
-<<<<<<< HEAD
-	BenchmarkResult, BenchmarkParameter,
-=======
 	BenchmarkResults, BenchmarkParameter,
->>>>>>> 5ee888f9
 };
 use sp_runtime::curve::PiecewiseLinear;
 use sp_runtime::transaction_validity::TransactionValidity;
 use sp_runtime::traits::{
-<<<<<<< HEAD
-	self, BlakeTwo256, Block as BlockT, StaticLookup, SaturatedConversion, ConvertInto, OpaqueKeys,
-	Benchmarking,
-=======
 	self, BlakeTwo256, Block as BlockT, StaticLookup, SaturatedConversion,
 	ConvertInto, OpaqueKeys, Benchmarking,
->>>>>>> 5ee888f9
 };
 use sp_version::RuntimeVersion;
 #[cfg(any(feature = "std", test))]
@@ -825,27 +816,17 @@
 	}
 
 	impl pallet_identity::IdentityBenchmarks<Block> for Runtime {
-<<<<<<< HEAD
-		fn run_benchmark(parameters: Vec<(BenchmarkParameter, u32)>, repeat: u32) -> Vec<BenchmarkResult> {
-			Identity::run_benchmark(parameters, repeat)
-		}
-
-		fn get_components() -> Vec<(BenchmarkParameter, u32, u32)> {
-			pallet_identity::benchmarking::set_identity::components()
+		fn run_benchmarks() -> Vec<BenchmarkResults> {
+			Identity::run_benchmarks()
 		}
 	}
 
 	impl pallet_staking_benchmarking_runtime_api::StakingBenchmark<
 		Block,
-		Vec<(BenchmarkParameter, u32)>,
-		Vec<BenchmarkResult>,
+		Vec<u128>,
 	> for Runtime {
-		fn run_benchmark(parameters: Vec<(BenchmarkParameter, u32)>, repeat: u32) -> Vec<BenchmarkResult> {
-			Staking::run_benchmark(parameters, repeat)
-=======
-		fn run_benchmarks() -> Vec<BenchmarkResults> {
-			Identity::run_benchmarks()
->>>>>>> 5ee888f9
+		fn run_benchmarks() -> Vec<u128> {
+			Staking::run_benchmarks()
 		}
 	}
 }
